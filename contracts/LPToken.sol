--- conflicted
+++ resolved
@@ -21,14 +21,10 @@
      * @param symbol_ symbol of this token
      * @param decimals_ number of decimals this token will be based on
      */
-<<<<<<< HEAD
-    constructor (string memory name_, string memory symbol_, uint8 decimals_
-=======
     constructor(
         string memory name_,
         string memory symbol_,
         uint8 decimals_
->>>>>>> 69f5663b
     ) public ERC20(name_, symbol_) {
         _setupDecimals(decimals_);
         swap = ISwap(_msgSender());
@@ -48,18 +44,7 @@
     /**
      * @dev Overrides ERC20._beforeTokenTransfer() which get called on every transfers including
      * minting and burning. This ensures that swap.updateUserWithdrawFees are called everytime.
-<<<<<<< HEAD
      * Additionally, when pool is in guarded phase, transfers between user accounts are not allowed.
-     */
-    function _beforeTokenTransfer(address from, address to, uint256 amount) internal override(ERC20) {
-        super._beforeTokenTransfer(from, to, amount);
-
-        // Check if swap pool is in guarded phase and if the transfer is between user addresses
-        if (swap.isGuarded() && from != address(0) && to != (address(0))) {
-            // Only allow transfers in and out of the swap pool
-            require(from == address(swap) || to == address(swap), "Cannot transfer during guarded launch");
-        }
-=======
      */
     function _beforeTokenTransfer(
         address from,
@@ -67,7 +52,15 @@
         uint256 amount
     ) internal override(ERC20) {
         super._beforeTokenTransfer(from, to, amount);
->>>>>>> 69f5663b
+
+        // Check if swap pool is in guarded phase and if the transfer is between user addresses
+        if (swap.isGuarded() && from != address(0) && to != (address(0))) {
+            // Only allow transfers in and out of the swap pool
+            require(
+                from == address(swap) || to == address(swap),
+                "Cannot transfer during guarded launch"
+            );
+        }
         swap.updateUserWithdrawFee(to, amount);
     }
 }