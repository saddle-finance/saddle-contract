--- conflicted
+++ resolved
@@ -1224,78 +1224,4 @@
 
         emit NewWithdrawFee(newWithdrawFee);
     }
-<<<<<<< HEAD
-
-    /**
-     * @notice Start ramping up or down A parameter towards given futureA_ and futureTime_
-     * Checks if the change is too rapid, and commits the new A value only when it falls under
-     * the limit range.
-     * @param self Swap struct to update
-     * @param futureA_ the new A to ramp towards
-     * @param futureTime_ timestamp when the new A should be reached
-     */
-    function rampA(
-        Swap storage self,
-        uint256 futureA_,
-        uint256 futureTime_
-    ) external {
-        require(
-            block.timestamp >= self.initialATime.add(1 days),
-            "Wait 1 day before starting ramp"
-        );
-        require(
-            futureTime_ >= block.timestamp.add(MIN_RAMP_TIME),
-            "Insufficient ramp time"
-        );
-        require(
-            futureA_ > 0 && futureA_ < MAX_A,
-            "futureA_ must be > 0 and < MAX_A"
-        );
-
-        uint256 initialAPrecise = getAPrecise(self);
-        uint256 futureAPrecise = futureA_.mul(A_PRECISION);
-
-        if (futureAPrecise < initialAPrecise) {
-            require(
-                futureAPrecise.mul(MAX_A_CHANGE) >= initialAPrecise,
-                "futureA_ is too small"
-            );
-        } else {
-            require(
-                futureAPrecise <= initialAPrecise.mul(MAX_A_CHANGE),
-                "futureA_ is too large"
-            );
-        }
-
-        self.initialA = initialAPrecise;
-        self.futureA = futureAPrecise;
-        self.initialATime = block.timestamp;
-        self.futureATime = futureTime_;
-
-        emit RampA(
-            initialAPrecise,
-            futureAPrecise,
-            block.timestamp,
-            futureTime_
-        );
-    }
-
-    /**
-     * @notice Stops ramping A immediately. Once this function is called, rampA()
-     * cannot be called for another 24 hours
-     * @param self Swap struct to update
-     */
-    function stopRampA(Swap storage self) external {
-        require(self.futureATime > block.timestamp, "Ramp is already stopped");
-        uint256 currentA = getAPrecise(self);
-
-        self.initialA = currentA;
-        self.futureA = currentA;
-        self.initialATime = block.timestamp;
-        self.futureATime = block.timestamp;
-
-        emit StopRampA(currentA, block.timestamp);
-    }
-=======
->>>>>>> db32ae4a
 }