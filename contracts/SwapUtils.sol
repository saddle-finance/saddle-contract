pragma solidity 0.6.12;

import "@openzeppelin/contracts/math/SafeMath.sol";
import "@openzeppelin/contracts/token/ERC20/SafeERC20.sol";
import "./LPToken.sol";
import "./MathUtils.sol";

/**
 * @title SwapUtils library
 * @notice A library to be used within Swap.sol. Contains functions responsible for custody and AMM functionalities.
 * @dev Contracts relying on this library must initialize SwapUtils.Swap struct then use this library
 * for SwapUtils.Swap struct. Note that this library contains both functions called by users and admins.
 * Admin functions should be protected within contracts using this library.
 */
library SwapUtils {
    using SafeERC20 for IERC20;
    using SafeMath for uint256;
    using MathUtils for uint256;

    /*** EVENTS ***/

    event TokenSwap(
        address indexed buyer,
        uint256 tokensSold,
        uint256 tokensBought,
        uint128 soldId,
        uint128 boughtId
    );
    event AddLiquidity(
        address indexed provider,
        uint256[] tokenAmounts,
        uint256[] fees,
        uint256 invariant,
        uint256 lpTokenSupply
    );
    event RemoveLiquidity(
        address indexed provider,
        uint256[] tokenAmounts,
        uint256 lpTokenSupply
    );
    event RemoveLiquidityOne(
        address indexed provider,
        uint256 lpTokenAmount,
        uint256 lpTokenSupply,
        uint256 boughtId,
        uint256 tokensBought
    );
    event RemoveLiquidityImbalance(
        address indexed provider,
        uint256[] tokenAmounts,
        uint256[] fees,
        uint256 invariant,
        uint256 lpTokenSupply
    );
    event NewAdminFee(uint256 newAdminFee);
    event NewSwapFee(uint256 newSwapFee);
    event NewWithdrawFee(uint256 newWithdrawFee);
    event RampA(
        uint256 oldA,
        uint256 newA,
        uint256 initialTime,
        uint256 futureTime
    );
    event StopRampA(uint256 currentA, uint256 time);

    struct Swap {
        // variables around the ramp management of A,
        // the amplification coefficient * n * (n - 1)
        // see https://www.curve.fi/stableswap-paper.pdf for details
        uint256 initialA;
        uint256 futureA;
        uint256 initialATime;
        uint256 futureATime;
        // fee calculation
        uint256 swapFee;
        uint256 adminFee;
        uint256 defaultWithdrawFee;
        LPToken lpToken;
        // contract references for all tokens being pooled
        IERC20[] pooledTokens;
        // multipliers for each pooled token's precision to get to POOL_PRECISION_DECIMALS
        // for example, TBTC has 18 decimals, so the multiplier should be 1. WBTC
        // has 8, so the multiplier should be 10 ** 18 / 10 ** 8 => 10 ** 10
        uint256[] tokenPrecisionMultipliers;
        // the pool balance of each token, in the token's precision
        // the contract's actual token balance might differ
        uint256[] balances;
        mapping(address => uint256) depositTimestamp;
        mapping(address => uint256) withdrawFeeMultiplier;
    }

    // Struct storing variables used in calculations in the
    // calculateWithdrawOneTokenDY function to avoid stack too deep errors
    struct CalculateWithdrawOneTokenDYInfo {
        uint256 d0;
        uint256 d1;
        uint256 newY;
        uint256 feePerToken;
        uint256 preciseA;
    }

    // Struct storing variables used in calculation in addLiquidity function
    // to avoid stack too deep error
    struct AddLiquidityInfo {
        uint256 d0;
        uint256 d1;
        uint256 d2;
        uint256 preciseA;
    }

    // Struct storing variables used in calculation in removeLiquidityImbalance function
    // to avoid stack too deep error
    struct RemoveLiquidityImbalanceInfo {
        uint256 d0;
        uint256 d1;
        uint256 d2;
        uint256 preciseA;
    }

    // Struct storing variables used in calculation in addLiquidity function
    // to avoid stack too deep error
    struct AddLiquidityInfo {
        uint256 D0;
        uint256 D1;
        uint256 D2;
    }

    // Struct storing variables used in calculation in removeLiquidityImbalance function
    // to avoid stack too deep error
    struct RemoveLiquidityImbalanceInfo {
        uint256 D0;
        uint256 D1;
        uint256 D2;
    }

    // the precision all pools tokens will be converted to
    uint8 public constant POOL_PRECISION_DECIMALS = 18;

    // the denominator used to calculate admin and LP fees. For example, an
    // LP fee might be something like tradeAmount.mul(fee).div(FEE_DENOMINATOR)
    uint256 private constant FEE_DENOMINATOR = 10**10;

    // Max swap fee is 1% or 100bps of each swap
<<<<<<< HEAD
    uint256 public constant MAX_SWAP_FEE = 10 ** 8;
=======
    uint256 public constant MAX_SWAP_FEE = 10**8;
>>>>>>> 69f5663b

    // Max adminFee is 100% of the swapFee
    // adminFee does not add additional fee on top of swapFee
    // Instead it takes a certain % of the swapFee. Therefore it has no impact on the
    // users but only on the earnings of LPs
<<<<<<< HEAD
    uint256 public constant MAX_ADMIN_FEE = 10 ** 10;
=======
    uint256 public constant MAX_ADMIN_FEE = 10**10;
>>>>>>> 69f5663b

    // Max withdrawFee is 1% of the value withdrawn
    // Fee will be redistributed to the LPs in the pool, rewarding
    // long term providers.
<<<<<<< HEAD
    uint256 public constant MAX_WITHDRAW_FEE = 10 ** 8;
=======
    uint256 public constant MAX_WITHDRAW_FEE = 10**8;
>>>>>>> 69f5663b

    // Constant value used as max loop limit
    uint256 private constant MAX_LOOP_LIMIT = 256;

    // Constant values used in ramping A calculations
    uint256 public constant A_PRECISION = 100;
<<<<<<< HEAD
    uint256 public constant MAX_A = 10 ** 6;
=======
    uint256 public constant MAX_A = 10**6;
>>>>>>> 69f5663b
    uint256 private constant MAX_A_CHANGE = 2;
    uint256 private constant MIN_RAMP_TIME = 14 days;

    /*** VIEW & PURE FUNCTIONS ***/

    /**
     * @notice Return A, the amplification coefficient * n * (n - 1)
     * @dev See the StableSwap paper for details
     * @param self Swap struct to read from
     * @return A parameter
     */
    function getA(Swap storage self) external view returns (uint256) {
        return _getA(self);
    }

    /**
     * @notice Return A, the amplification coefficient * n * (n - 1)
     * @dev See the StableSwap paper for details
     * @param self Swap struct to read from
     * @return A parameter
     */
    function _getA(Swap storage self) internal view returns (uint256) {
        return _getAPrecise(self).div(A_PRECISION);
    }

    /**
     * @notice Return A in its raw precision
     * @dev See the StableSwap paper for details
     * @param self Swap struct to read from
     * @return A parameter in its raw precision form
     */
    function getAPrecise(Swap storage self) external view returns (uint256) {
        return _getAPrecise(self);
    }

    /**
     * @notice Calculates and returns A based on the ramp settings
     * @dev See the StableSwap paper for details
     * @param self Swap struct to read from
     * @return A parameter in its raw precision form
     */
    function _getAPrecise(Swap storage self) internal view returns (uint256) {
        uint256 t1 = self.futureATime; // time when ramp is finished
        uint256 a1 = self.futureA; // final A value when ramp is finished

        if (block.timestamp < t1) {
            uint256 t0 = self.initialATime; // time when ramp is started
            uint256 a0 = self.initialA; // initial A value when ramp is started
            if (a1 > a0) {
                // a0 + (a1 - a0) * (block.timestamp - t0) / (t1 - t0)
                return
                    a0.add(
                        a1.sub(a0).mul(block.timestamp.sub(t0)).div(t1.sub(t0))
                    );
            } else {
                // a0 - (a0 - a1) * (block.timestamp - t0) / (t1 - t0)
                return
                    a0.sub(
                        a0.sub(a1).mul(block.timestamp.sub(t0)).div(t1.sub(t0))
                    );
            }
        } else {
            return a1;
        }
    }

    /**
     * @notice Retrieves the timestamp of last deposit made by the given address
     * @param self Swap struct to read from
     * @return timestamp of last deposit
     */
    function getDepositTimestamp(Swap storage self, address user)
        external
        view
        returns (uint256)
    {
        return self.depositTimestamp[user];
    }

    /**
     * @notice Calculate the dy, the amount of selected token that user receives and
     * the fee of withdrawing in one token
     * @param account the address that is withdrawing
     * @param tokenAmount the amount to withdraw in the pool's precision
     * @param tokenIndex which token will be withdrawn
     * @param self Swap struct to read from
     * @return the amount of token user will receive and the associated swap fee
     */
    function calculateWithdrawOneToken(
        Swap storage self,
        address account,
        uint256 tokenAmount,
        uint8 tokenIndex
    ) public view returns (uint256, uint256) {
        uint256 dy;
        uint256 newY;

        (dy, newY) = calculateWithdrawOneTokenDY(self, tokenIndex, tokenAmount);

        // dy_0 (without fees)
        // dy, dy_0 - dy

        uint256 dySwapFee =
            _xp(self)[tokenIndex]
                .sub(newY)
                .div(self.tokenPrecisionMultipliers[tokenIndex])
                .sub(dy);

        dy = dy
            .mul(
            FEE_DENOMINATOR.sub(calculateCurrentWithdrawFee(self, account))
        )
            .div(FEE_DENOMINATOR);

        return (dy, dySwapFee);
    }

    /**
     * @notice Calculate the dy of withdrawing in one token
     * @param self Swap struct to read from
     * @param tokenIndex which token will be withdrawn
     * @param tokenAmount the amount to withdraw in the pools precision
     * @return the d and the new y after withdrawing one token
     */
    function calculateWithdrawOneTokenDY(
        Swap storage self,
        uint8 tokenIndex,
        uint256 tokenAmount
    ) internal view returns (uint256, uint256) {
        require(
            tokenIndex < self.pooledTokens.length,
            "Token index out of range"
        );

        // Get the current D, then solve the stableswap invariant
        // y_i for D - tokenAmount
        uint256[] memory xp = _xp(self);
        CalculateWithdrawOneTokenDYInfo memory v =
            CalculateWithdrawOneTokenDYInfo(0, 0, 0, 0, 0);
        v.preciseA = _getAPrecise(self);
        v.d0 = getD(xp, v.preciseA);
        v.d1 = v.d0.sub(tokenAmount.mul(v.d0).div(self.lpToken.totalSupply()));

        require(
            tokenAmount <= xp[tokenIndex],
            "Cannot withdraw more than available"
        );

        v.newY = getYD(v.preciseA, tokenIndex, xp, v.d1);

        uint256[] memory xpReduced = new uint256[](xp.length);

        v.feePerToken = _feePerToken(self);
        for (uint256 i = 0; i < self.pooledTokens.length; i++) {
            uint256 xpi = xp[i];
            // if i == tokenIndex, dxExpected = xp[i] * d1 / d0 - newY
            // else dxExpected = xp[i] - (xp[i] * d1 / d0)
            // xpReduced[i] -= dxExpected * fee / FEE_DENOMINATOR
            xpReduced[i] = xpi.sub(
                (
                    (i == tokenIndex)
                        ? xpi.mul(v.d1).div(v.d0).sub(v.newY)
                        : xpi.sub(xpi.mul(v.d1).div(v.d0))
                )
                    .mul(v.feePerToken)
                    .div(FEE_DENOMINATOR)
            );
        }

        uint256 dy =
            xpReduced[tokenIndex].sub(
                getYD(v.preciseA, tokenIndex, xpReduced, v.d1)
            );
        dy = dy.sub(1).div(self.tokenPrecisionMultipliers[tokenIndex]);

        return (dy, v.newY);
    }

    /**
     * @notice Calculate the price of a token in the pool with given
     * precision-adjusted balances and a particular D.
     *
     * @dev This is accomplished via solving the invariant iteratively.
     * See the StableSwap paper and Curve.fi implementation for further details.
     *
     * x_1**2 + x1 * (sum' - (A*n**n - 1) * D / (A * n**n)) = D ** (n + 1) / (n ** (2 * n) * prod' * A)
     * x_1**2 + b*x_1 = c
     * x_1 = (x_1**2 + c) / (2*x_1 + b)
     *
     * @param a the amplification coefficient * n * (n - 1). See the StableSwap paper for details.
     * @param tokenIndex Index of token we are calculating for.
     * @param xp a precision-adjusted set of pool balances. Array should be
     * the same cardinality as the pool.
     * @param d the stableswap invariant
     * @return the price of the token, in the same precision as in xp
     */
    function getYD(
        uint256 a,
        uint8 tokenIndex,
        uint256[] memory xp,
        uint256 d
    ) internal pure returns (uint256) {
        uint256 numTokens = xp.length;
        require(tokenIndex < numTokens, "Token not found");

        uint256 c = d;
        uint256 s;
        uint256 nA = a.mul(numTokens);

        for (uint256 i = 0; i < numTokens; i++) {
            if (i != tokenIndex) {
                s = s.add(xp[i]);
                c = c.mul(d).div(xp[i].mul(numTokens));
                // If we were to protect the division loss we would have to keep the denominator separate
                // and divide at the end. However this leads to overflow with large numTokens or/and D.
                // c = c * D * D * D * ... overflow!
            }
        }
        c = c.mul(d).mul(A_PRECISION).div(nA.mul(numTokens));

        uint256 b = s.add(d.mul(A_PRECISION).div(nA));
        uint256 yPrev;
        uint256 y = d;
        for (uint256 i = 0; i < MAX_LOOP_LIMIT; i++) {
            yPrev = y;
            y = y.mul(y).add(c).div(y.mul(2).add(b).sub(d));
            if (y.within1(yPrev)) {
                return y;
            }
        }
        revert("Approximation did not converge");
    }

    /**
     * @notice Get D, the StableSwap invariant, based on a set of balances and a particular A.
     * @param xp a precision-adjusted set of pool balances. Array should be the same cardinality
     * as the pool.
     * @param a the amplification coefficient * n * (n - 1) in A_PRECISION.
     * See the StableSwap paper for details
     * @return the invariant, at the precision of the pool
     */
    function getD(uint256[] memory xp, uint256 a)
        internal
        pure
        returns (uint256)
    {
        uint256 numTokens = xp.length;
        uint256 s;
        for (uint256 i = 0; i < numTokens; i++) {
            s = s.add(xp[i]);
        }
        if (s == 0) {
            return 0;
        }

        uint256 prevD;
        uint256 d = s;
        uint256 nA = a.mul(numTokens);

        for (uint256 i = 0; i < MAX_LOOP_LIMIT; i++) {
            uint256 dP = d;
            for (uint256 j = 0; j < numTokens; j++) {
                dP = dP.mul(d).div(xp[j].mul(numTokens));
                // If we were to protect the division loss we would have to keep the denominator separate
                // and divide at the end. However this leads to overflow with large numTokens or/and D.
                // dP = dP * D * D * D * ... overflow!
            }
            prevD = d;
            d = nA.mul(s).div(A_PRECISION).add(dP.mul(numTokens)).mul(d).div(
                nA.sub(A_PRECISION).mul(d).div(A_PRECISION).add(
                    numTokens.add(1).mul(dP)
                )
            );
            if (d.within1(prevD)) {
                return d;
            }
        }

        // Convergence should occur in 4 loops or less. If this is reached, there may be something wrong
        // with the pool. If this were to occur repeatedly, LPs should withdraw via `removeLiquidity()`
        // function which does not rely on D.
        revert("D does not converge");
    }

    /**
     * @notice Get D, the StableSwap invariant, based on self Swap struct
     * @param self Swap struct to read from
     * @return The invariant, at the precision of the pool
     */
    function getD(Swap storage self) internal view returns (uint256) {
        return getD(_xp(self), _getAPrecise(self));
    }

    /**
     * @notice Given a set of balances and precision multipliers, return the
     * precision-adjusted balances.
     *
     * @param balances an array of token balances, in their native precisions.
     * These should generally correspond with pooled tokens.
     *
     * @param precisionMultipliers an array of multipliers, corresponding to
     * the amounts in the balances array. When multiplied together they
     * should yield amounts at the pool's precision.
     *
     * @return an array of amounts "scaled" to the pool's precision
     */
    function _xp(
        uint256[] memory balances,
        uint256[] memory precisionMultipliers
    ) internal pure returns (uint256[] memory) {
        uint256 numTokens = balances.length;
        require(
            numTokens == precisionMultipliers.length,
            "Balances must map to token precision multipliers"
        );
        uint256[] memory xp = new uint256[](numTokens);
        for (uint256 i = 0; i < numTokens; i++) {
            xp[i] = balances[i].mul(precisionMultipliers[i]);
        }
        return xp;
    }

    /**
     * @notice Return the precision-adjusted balances of all tokens in the pool
     * @param self Swap struct to read from
     * @param balances array of balances to scale
     * @return balances array "scaled" to the pool's precision, allowing
     * them to be more easily compared.
     */
    function _xp(Swap storage self, uint256[] memory balances)
        internal
        view
        returns (uint256[] memory)
    {
        return _xp(balances, self.tokenPrecisionMultipliers);
    }

    /**
     * @notice Return the precision-adjusted balances of all tokens in the pool
     * @param self Swap struct to read from
     * @return the pool balances "scaled" to the pool's precision, allowing
     * them to be more easily compared.
     */
    function _xp(Swap storage self) internal view returns (uint256[] memory) {
        return _xp(self.balances, self.tokenPrecisionMultipliers);
    }

    /**
     * @notice Get the virtual price, to help calculate profit
     * @param self Swap struct to read from
     * @return the virtual price, scaled to precision of POOL_PRECISION_DECIMALS
     */
    function getVirtualPrice(Swap storage self)
        external
        view
        returns (uint256)
    {
        uint256 d = getD(_xp(self), _getAPrecise(self));
        uint256 supply = self.lpToken.totalSupply();
        if (supply > 0) {
<<<<<<< HEAD
            return D.mul(10 ** uint256(ERC20(self.lpToken).decimals())).div(supply);
=======
            return
                d.mul(10**uint256(ERC20(self.lpToken).decimals())).div(supply);
>>>>>>> 69f5663b
        }
        return 0;
    }

    /**
     * @notice Calculate the new balances of the tokens given the indexes of the token
     * that is swapped from (FROM) and the token that is swapped to (TO).
     * This function is used as a helper function to calculate how much TO token
     * the user should receive on swap.
     *
     * @param self Swap struct to read from
     * @param tokenIndexFrom index of FROM token
     * @param tokenIndexTo index of TO token
     * @param x the new total amount of FROM token
     * @param xp balances of the tokens in the pool
     * @return the amount of TO token that should remain in the pool
     */
    function getY(
        Swap storage self,
        uint8 tokenIndexFrom,
        uint8 tokenIndexTo,
        uint256 x,
        uint256[] memory xp
    ) internal view returns (uint256) {
        uint256 numTokens = self.pooledTokens.length;
        require(
            tokenIndexFrom != tokenIndexTo,
            "Can't compare token to itself"
        );
        require(
            tokenIndexFrom < numTokens && tokenIndexTo < numTokens,
            "Tokens must be in pool"
        );

        uint256 a = _getAPrecise(self);
        uint256 d = getD(xp, a);
        uint256 c = d;
        uint256 s;
        uint256 nA = numTokens.mul(a);

        uint256 _x;
        for (uint256 i = 0; i < numTokens; i++) {
            if (i == tokenIndexFrom) {
                _x = x;
            } else if (i != tokenIndexTo) {
                _x = xp[i];
            } else {
                continue;
            }
            s = s.add(_x);
            c = c.mul(d).div(_x.mul(numTokens));
            // If we were to protect the division loss we would have to keep the denominator separate
            // and divide at the end. However this leads to overflow with large numTokens or/and D.
            // c = c * D * D * D * ... overflow!
        }
        c = c.mul(d).mul(A_PRECISION).div(nA.mul(numTokens));
        uint256 b = s.add(d.mul(A_PRECISION).div(nA));
        uint256 yPrev;
        uint256 y = d;

        // iterative approximation
        for (uint256 i = 0; i < MAX_LOOP_LIMIT; i++) {
            yPrev = y;
            y = y.mul(y).add(c).div(y.mul(2).add(b).sub(d));
            if (y.within1(yPrev)) {
                return y;
            }
        }
        revert("Approximation did not converge");
    }

    /**
     * @notice Externally calculates a swap between two tokens.
     * @param self Swap struct to read from
     * @param tokenIndexFrom the token to sell
     * @param tokenIndexTo the token to buy
     * @param dx the number of tokens to sell. If the token charges a fee on transfers,
     * use the amount that gets transferred after the fee.
     * @return dy the number of tokens the user will get
     */
    function calculateSwap(
        Swap storage self,
        uint8 tokenIndexFrom,
        uint8 tokenIndexTo,
        uint256 dx
    ) external view returns (uint256 dy) {
        (dy, ) = _calculateSwap(self, tokenIndexFrom, tokenIndexTo, dx);
    }

    /**
     * @notice Internally calculates a swap between two tokens.
     *
     * @dev The caller is expected to transfer the actual amounts (dx and dy)
     * using the token contracts.
     *
     * @param self Swap struct to read from
     * @param tokenIndexFrom the token to sell
     * @param tokenIndexTo the token to buy
     * @param dx the number of tokens to sell. If the token charges a fee on transfers,
     * use the amount that gets transferred after the fee.
     * @return dy the number of tokens the user will get
     * @return dyFee the associated fee
     */
    function _calculateSwap(
        Swap storage self,
        uint8 tokenIndexFrom,
        uint8 tokenIndexTo,
        uint256 dx
    ) internal view returns (uint256 dy, uint256 dyFee) {
        uint256[] memory xp = _xp(self);
        require(
            tokenIndexFrom < xp.length && tokenIndexTo < xp.length,
            "Token index out of range"
        );
        uint256 x =
            dx.mul(self.tokenPrecisionMultipliers[tokenIndexFrom]).add(
                xp[tokenIndexFrom]
            );
        uint256 y = getY(self, tokenIndexFrom, tokenIndexTo, x, xp);
        dy = xp[tokenIndexTo].sub(y).sub(1);
        dyFee = dy.mul(self.swapFee).div(FEE_DENOMINATOR);
        dy = dy.sub(dyFee).div(self.tokenPrecisionMultipliers[tokenIndexTo]);
    }

    /**
     * @notice A simple method to calculate amount of each underlying
     * tokens that is returned upon burning given amount of
     * LP tokens
     *
     * @param account the address that is removing liquidity. required for withdraw fee calculation
     * @param amount the amount of LP tokens that would to be burned on
     * withdrawal
     * @return array of amounts of tokens user will receive
     */
    function calculateRemoveLiquidity(
        Swap storage self,
        address account,
        uint256 amount
    ) external view returns (uint256[] memory) {
        return _calculateRemoveLiquidity(self, account, amount);
    }

    function _calculateRemoveLiquidity(
        Swap storage self,
        address account,
        uint256 amount
    ) internal view returns (uint256[] memory) {
        uint256 totalSupply = self.lpToken.totalSupply();
        require(amount <= totalSupply, "Cannot exceed total supply");

        uint256 feeAdjustedAmount =
            amount
                .mul(
                FEE_DENOMINATOR.sub(calculateCurrentWithdrawFee(self, account))
            )
                .div(FEE_DENOMINATOR);

        uint256[] memory amounts = new uint256[](self.pooledTokens.length);

        for (uint256 i = 0; i < self.pooledTokens.length; i++) {
            amounts[i] = self.balances[i].mul(feeAdjustedAmount).div(
                totalSupply
            );
        }
        return amounts;
    }

    /**
     * @notice Calculate the fee that is applied when the given user withdraws.
     * Withdraw fee decays linearly over 4 weeks.
     * @param user address you want to calculate withdraw fee of
     * @return current withdraw fee of the user
     */
    function calculateCurrentWithdrawFee(Swap storage self, address user)
        public
        view
        returns (uint256)
    {
        uint256 endTime = self.depositTimestamp[user].add(4 weeks);
        if (endTime > block.timestamp) {
            uint256 timeLeftover = endTime.sub(block.timestamp);
            return
                self
                    .defaultWithdrawFee
                    .mul(self.withdrawFeeMultiplier[user])
                    .mul(timeLeftover)
                    .div(4 weeks)
                    .div(FEE_DENOMINATOR);
        }
        return 0;
    }

    /**
     * @notice A simple method to calculate prices from deposits or
     * withdrawals, excluding fees but including slippage. This is
     * helpful as an input into the various "min" parameters on calls
     * to fight front-running
     *
     * @dev This shouldn't be used outside frontends for user estimates.
     *
     * @param self Swap struct to read from
     * @param account address of the account depositing or withdrawing tokens
     * @param amounts an array of token amounts to deposit or withdrawal,
     * corresponding to pooledTokens. The amount should be in each
     * pooled token's native precision. If a token charges a fee on transfers,
     * use the amount that gets transferred after the fee.
     * @param deposit whether this is a deposit or a withdrawal
     * @return if deposit was true, total amount of lp token that will be minted and if
     * deposit was false, total amount of lp token that will be burned
     */
    function calculateTokenAmount(
        Swap storage self,
        address account,
        uint256[] calldata amounts,
        bool deposit
    ) external view returns (uint256) {
        uint256 numTokens = self.pooledTokens.length;
        uint256 a = _getAPrecise(self);
        uint256 d0 = getD(_xp(self, self.balances), a);
        uint256[] memory balances1 = self.balances;
        for (uint256 i = 0; i < numTokens; i++) {
            if (deposit) {
                balances1[i] = balances1[i].add(amounts[i]);
            } else {
                balances1[i] = balances1[i].sub(
                    amounts[i],
                    "Cannot withdraw more than available"
                );
            }
        }
        uint256 d1 = getD(_xp(self, balances1), a);
        uint256 totalSupply = self.lpToken.totalSupply();

        if (deposit) {
            return d1.sub(d0).mul(totalSupply).div(d0);
        } else {
            return
                d0.sub(d1).mul(totalSupply).div(d0).mul(FEE_DENOMINATOR).div(
                    FEE_DENOMINATOR.sub(
                        calculateCurrentWithdrawFee(self, account)
                    )
                );
        }
    }

    /**
     * @notice return accumulated amount of admin fees of the token with given index
     * @param self Swap struct to read from
     * @param index Index of the pooled token
     * @return admin balance in the token's precision
     */
    function getAdminBalance(Swap storage self, uint256 index)
        external
        view
        returns (uint256)
    {
        require(index < self.pooledTokens.length, "Token index out of range");
        return
            self.pooledTokens[index].balanceOf(address(this)).sub(
                self.balances[index]
            );
    }

    /**
     * @notice internal helper function to calculate fee per token multiplier used in
     * swap fee calculations
     * @param self Swap struct to read from
     */
    function _feePerToken(Swap storage self) internal view returns (uint256) {
        return
            self.swapFee.mul(self.pooledTokens.length).div(
                self.pooledTokens.length.sub(1).mul(4)
            );
    }

    /*** STATE MODIFYING FUNCTIONS ***/

    /**
     * @notice swap two tokens in the pool
     * @param self Swap struct to read from and write to
     * @param tokenIndexFrom the token the user wants to sell
     * @param tokenIndexTo the token the user wants to buy
     * @param dx the amount of tokens the user wants to sell
     * @param minDy the min amount the user would like to receive, or revert.
     * @return amount of token user received on swap
     */
    function swap(
        Swap storage self,
        uint8 tokenIndexFrom,
        uint8 tokenIndexTo,
        uint256 dx,
        uint256 minDy
    ) external returns (uint256) {
<<<<<<< HEAD
        require(dx <= self.pooledTokens[tokenIndexFrom].balanceOf(msg.sender), "Cannot swap more than you own");
        (uint256 dy, uint256 dyFee) = _calculateSwap(self, tokenIndexFrom, tokenIndexTo, dx);
        require(dy >= minDy, "Swap didn't result in min tokens");

        uint256 dyAdminFee = dyFee
            .mul(self.adminFee)
            .div(FEE_DENOMINATOR)
            .div(self.tokenPrecisionMultipliers[tokenIndexTo]);
=======
        require(
            dx <= self.pooledTokens[tokenIndexFrom].balanceOf(msg.sender),
            "Cannot swap more than you own"
        );

        // Transfer tokens first to see if a fee was charged on transfer
        uint256 beforeBalance =
            self.pooledTokens[tokenIndexFrom].balanceOf(address(this));
        self.pooledTokens[tokenIndexFrom].safeTransferFrom(
            msg.sender,
            address(this),
            dx
        );

        // Use the actual transferred amount for AMM math
        uint256 transferredDx =
            self.pooledTokens[tokenIndexFrom].balanceOf(address(this)).sub(
                beforeBalance
            );

        (uint256 dy, uint256 dyFee) =
            _calculateSwap(self, tokenIndexFrom, tokenIndexTo, transferredDx);
        require(dy >= minDy, "Swap didn't result in min tokens");

        uint256 dyAdminFee =
            dyFee.mul(self.adminFee).div(FEE_DENOMINATOR).div(
                self.tokenPrecisionMultipliers[tokenIndexTo]
            );
>>>>>>> 69f5663b

        self.balances[tokenIndexFrom] = self.balances[tokenIndexFrom].add(
            transferredDx
        );
        self.balances[tokenIndexTo] = self.balances[tokenIndexTo].sub(dy).sub(
            dyAdminFee
        );

        self.pooledTokens[tokenIndexTo].safeTransfer(msg.sender, dy);

<<<<<<< HEAD
        emit TokenSwap(msg.sender, dx, dy, tokenIndexFrom, tokenIndexTo);
=======
        emit TokenSwap(
            msg.sender,
            transferredDx,
            dy,
            tokenIndexFrom,
            tokenIndexTo
        );
>>>>>>> 69f5663b

        return dy;
    }

    /**
     * @notice Add liquidity to the pool
     * @param self Swap struct to read from and write to
     * @param amounts the amounts of each token to add, in their native precision
     * @param minToMint the minimum LP tokens adding this amount of liquidity
     * should mint, otherwise revert. Handy for front-running mitigation
     * @return amount of LP token user received
     */
<<<<<<< HEAD
    function addLiquidity(Swap storage self, uint256[] calldata amounts, uint256 minToMint)
        external returns (uint256) {
=======
    function addLiquidity(
        Swap storage self,
        uint256[] memory amounts,
        uint256 minToMint
    ) external returns (uint256) {
>>>>>>> 69f5663b
        require(
            amounts.length == self.pooledTokens.length,
            "Amounts must map to pooled tokens"
        );

        uint256[] memory fees = new uint256[](self.pooledTokens.length);

        // current state
<<<<<<< HEAD
        AddLiquidityInfo memory v = AddLiquidityInfo(0, 0, 0);

        if (self.lpToken.totalSupply() != 0) {
            v.D0 = getD(self);
=======
        AddLiquidityInfo memory v = AddLiquidityInfo(0, 0, 0, 0);

        if (self.lpToken.totalSupply() != 0) {
            v.d0 = getD(self);
>>>>>>> 69f5663b
        }
        uint256[] memory newBalances = self.balances;

        for (uint256 i = 0; i < self.pooledTokens.length; i++) {
            require(
                self.lpToken.totalSupply() != 0 || amounts[i] > 0,
                "If token supply is zero, must supply all tokens in pool"
            );

            // Transfer tokens first to see if a fee was charged on transfer
            if (amounts[i] != 0) {
                uint256 beforeBalance =
                    self.pooledTokens[i].balanceOf(address(this));
                self.pooledTokens[i].safeTransferFrom(
                    msg.sender,
                    address(this),
                    amounts[i]
                );

                // Update the amounts[] with actual transfer amount
                amounts[i] = self.pooledTokens[i].balanceOf(address(this)).sub(
                    beforeBalance
                );
            }

            newBalances[i] = self.balances[i].add(amounts[i]);
        }

        // invariant after change
<<<<<<< HEAD
        v.D1 = getD(_xp(self, newBalances), _getAPrecise(self));
        require(v.D1 > v.D0, "D should increase after additional liquidity");

        // updated to reflect fees and calculate the user's LP tokens
        v.D2 = v.D1;
=======
        v.preciseA = _getAPrecise(self);
        v.d1 = getD(_xp(self, newBalances), v.preciseA);
        require(v.d1 > v.d0, "D should increase after additional liquidity");

        // updated to reflect fees and calculate the user's LP tokens
        v.d2 = v.d1;
>>>>>>> 69f5663b
        if (self.lpToken.totalSupply() != 0) {
            uint256 feePerToken = _feePerToken(self);
            for (uint256 i = 0; i < self.pooledTokens.length; i++) {
<<<<<<< HEAD
                uint256 idealBalance = v.D1.mul(self.balances[i]).div(v.D0);
                fees[i] = feePerToken_.mul(
                    idealBalance.difference(newBalances[i])).div(FEE_DENOMINATOR);
=======
                uint256 idealBalance = v.d1.mul(self.balances[i]).div(v.d0);
                fees[i] = feePerToken
                    .mul(idealBalance.difference(newBalances[i]))
                    .div(FEE_DENOMINATOR);
>>>>>>> 69f5663b
                self.balances[i] = newBalances[i].sub(
                    fees[i].mul(self.adminFee).div(FEE_DENOMINATOR)
                );
                newBalances[i] = newBalances[i].sub(fees[i]);
            }
<<<<<<< HEAD
            v.D2 = getD(_xp(self, newBalances), _getAPrecise(self));
=======
            v.d2 = getD(_xp(self, newBalances), v.preciseA);
>>>>>>> 69f5663b
        } else {
            // the initial depositor doesn't pay fees
            self.balances = newBalances;
        }

        uint256 toMint;
        if (self.lpToken.totalSupply() == 0) {
<<<<<<< HEAD
            toMint = v.D1;
        } else {
            toMint = v.D2.sub(v.D0).mul(self.lpToken.totalSupply()).div(v.D0);
=======
            toMint = v.d1;
        } else {
            toMint = v.d2.sub(v.d0).mul(self.lpToken.totalSupply()).div(v.d0);
>>>>>>> 69f5663b
        }

        require(toMint >= minToMint, "Couldn't mint min requested LP tokens");

        // mint the user's LP tokens
        self.lpToken.mint(msg.sender, toMint);

        emit AddLiquidity(
<<<<<<< HEAD
            msg.sender, amounts, fees, v.D1, self.lpToken.totalSupply()
=======
            msg.sender,
            amounts,
            fees,
            v.d1,
            self.lpToken.totalSupply()
>>>>>>> 69f5663b
        );

        return toMint;
    }

    /**
     * @notice Update the withdraw fee for `user`. If the user is currently
     * not providing liquidity in the pool, sets to default value. If not, recalculate
     * the starting withdraw fee based on the last deposit's time & amount relative
     * to the new deposit.
     *
     * @param self Swap struct to read from and write to
     * @param user address of the user depositing tokens
     * @param toMint amount of pool tokens to be minted
     */
    function updateUserWithdrawFee(
        Swap storage self,
        address user,
        uint256 toMint
    ) external {
        _updateUserWithdrawFee(self, user, toMint);
    }

<<<<<<< HEAD
    function _updateUserWithdrawFee(Swap storage self, address user, uint256 toMint) internal {

=======
    function _updateUserWithdrawFee(
        Swap storage self,
        address user,
        uint256 toMint
    ) internal {
>>>>>>> 69f5663b
        // If token is transferred to address 0 (or burned), don't update the fee.
        if (user == address(0)) {
            return;
        }
<<<<<<< HEAD

=======
>>>>>>> 69f5663b
        if (self.defaultWithdrawFee == 0) {
            // If current fee is set to 0%, set multiplier to FEE_DENOMINATOR
            self.withdrawFeeMultiplier[user] = FEE_DENOMINATOR;
        } else {
            // Otherwise, calculate appropriate discount based on last deposit amount
            uint256 currentFee = calculateCurrentWithdrawFee(self, user);
            uint256 currentBalance = self.lpToken.balanceOf(user);

            // ((currentBalance * currentFee) + (toMint * defaultWithdrawFee)) * FEE_DENOMINATOR /
            // ((toMint + currentBalance) * defaultWithdrawFee)
            self.withdrawFeeMultiplier[user] = currentBalance
                .mul(currentFee)
                .add(toMint.mul(self.defaultWithdrawFee))
                .mul(FEE_DENOMINATOR)
                .div(toMint.add(currentBalance).mul(self.defaultWithdrawFee));
        }
        self.depositTimestamp[user] = block.timestamp;
    }

    /**
     * @notice Burn LP tokens to remove liquidity from the pool.
     * @dev Liquidity can always be removed, even when the pool is paused.
     * @param self Swap struct to read from and write to
     * @param amount the amount of LP tokens to burn
     * @param minAmounts the minimum amounts of each token in the pool
     * acceptable for this burn. Useful as a front-running mitigation
     * @return amounts of tokens the user received
     */
    function removeLiquidity(
<<<<<<< HEAD
        Swap storage self, uint256 amount, uint256[] calldata minAmounts
=======
        Swap storage self,
        uint256 amount,
        uint256[] calldata minAmounts
>>>>>>> 69f5663b
    ) external returns (uint256[] memory) {
        require(amount <= self.lpToken.balanceOf(msg.sender), ">LP.balanceOf");
        require(
            minAmounts.length == self.pooledTokens.length,
            "Min amounts should correspond to pooled tokens"
        );

        uint256[] memory amounts =
            _calculateRemoveLiquidity(self, msg.sender, amount);

        for (uint256 i = 0; i < amounts.length; i++) {
            require(
                amounts[i] >= minAmounts[i],
                "Resulted in fewer tokens than expected"
            );
            self.balances[i] = self.balances[i].sub(amounts[i]);
            self.pooledTokens[i].safeTransfer(msg.sender, amounts[i]);
        }

        self.lpToken.burnFrom(msg.sender, amount);

        emit RemoveLiquidity(msg.sender, amounts, self.lpToken.totalSupply());

<<<<<<< HEAD
        emit RemoveLiquidity(
            msg.sender, amounts, self.lpToken.totalSupply()
        );

=======
>>>>>>> 69f5663b
        return amounts;
    }

    /**
     * @notice Remove liquidity from the pool all in one token.
     * @param self Swap struct to read from and write to
     * @param tokenAmount the amount of the lp tokens to burn
     * @param tokenIndex the index of the token you want to receive
     * @param minAmount the minimum amount to withdraw, otherwise revert
     * @return amount chosen token that user received
     */
    function removeLiquidityOneToken(
        Swap storage self,
        uint256 tokenAmount,
        uint8 tokenIndex,
        uint256 minAmount
    ) external returns (uint256) {
        uint256 totalSupply = self.lpToken.totalSupply();
        uint256 numTokens = self.pooledTokens.length;
        require(
            tokenAmount <= self.lpToken.balanceOf(msg.sender),
            ">LP.balanceOf"
        );
        require(tokenIndex < numTokens, "Token not found");

        uint256 dyFee;
        uint256 dy;

        (dy, dyFee) = calculateWithdrawOneToken(
            self,
            msg.sender,
            tokenAmount,
            tokenIndex
        );

        require(dy >= minAmount, "The min amount of tokens wasn't met");

        self.balances[tokenIndex] = self.balances[tokenIndex].sub(
            dy.add(dyFee.mul(self.adminFee).div(FEE_DENOMINATOR))
        );
        self.lpToken.burnFrom(msg.sender, tokenAmount);
        self.pooledTokens[tokenIndex].safeTransfer(msg.sender, dy);

        emit RemoveLiquidityOne(
            msg.sender,
            tokenAmount,
            totalSupply,
            tokenIndex,
            dy
        );

        return dy;
    }

    /**
     * @notice Remove liquidity from the pool, weighted differently than the
     * pool's current balances.
     *
     * @param self Swap struct to read from and write to
     * @param amounts how much of each token to withdraw
     * @param maxBurnAmount the max LP token provider is willing to pay to
     * remove liquidity. Useful as a front-running mitigation.
     * @return actual amount of LP tokens burned in the withdrawal
     */
    function removeLiquidityImbalance(
<<<<<<< HEAD
        Swap storage self, uint256[] memory amounts, uint256 maxBurnAmount
=======
        Swap storage self,
        uint256[] memory amounts,
        uint256 maxBurnAmount
>>>>>>> 69f5663b
    ) public returns (uint256) {
        require(
            amounts.length == self.pooledTokens.length,
            "Amounts should correspond to pooled tokens"
        );
        require(
            maxBurnAmount <= self.lpToken.balanceOf(msg.sender) &&
                maxBurnAmount != 0,
            ">LP.balanceOf"
        );

        RemoveLiquidityImbalanceInfo memory v =
            RemoveLiquidityImbalanceInfo(0, 0, 0, 0);

        RemoveLiquidityImbalanceInfo memory v = RemoveLiquidityImbalanceInfo(0, 0, 0);

        uint256 tokenSupply = self.lpToken.totalSupply();
        uint256 feePerToken = _feePerToken(self);

        uint256[] memory balances1 = self.balances;

<<<<<<< HEAD
        v.D0 = getD(_xp(self), _getAPrecise(self));
=======
        v.preciseA = _getAPrecise(self);

        v.d0 = getD(_xp(self), v.preciseA);
>>>>>>> 69f5663b
        for (uint256 i = 0; i < self.pooledTokens.length; i++) {
            balances1[i] = balances1[i].sub(
                amounts[i],
                "Cannot withdraw more than available"
            );
        }
<<<<<<< HEAD
        v.D1 = getD(_xp(self, balances1), _getAPrecise(self));
        uint256[] memory fees = new uint256[](self.pooledTokens.length);

        for (uint256 i = 0; i < self.pooledTokens.length; i++) {
            uint256 idealBalance = v.D1.mul(self.balances[i]).div(v.D0);
=======
        v.d1 = getD(_xp(self, balances1), v.preciseA);
        uint256[] memory fees = new uint256[](self.pooledTokens.length);

        for (uint256 i = 0; i < self.pooledTokens.length; i++) {
            uint256 idealBalance = v.d1.mul(self.balances[i]).div(v.d0);
>>>>>>> 69f5663b
            uint256 difference = idealBalance.difference(balances1[i]);
            fees[i] = feePerToken.mul(difference).div(FEE_DENOMINATOR);
            self.balances[i] = balances1[i].sub(
                fees[i].mul(self.adminFee).div(FEE_DENOMINATOR)
            );
            balances1[i] = balances1[i].sub(fees[i]);
        }

<<<<<<< HEAD
        v.D2 = getD(_xp(self, balances1), _getAPrecise(self));

        uint256 tokenAmount = v.D0.sub(v.D2).mul(tokenSupply).div(v.D0);
=======
        v.d2 = getD(_xp(self, balances1), v.preciseA);

        uint256 tokenAmount = v.d0.sub(v.d2).mul(tokenSupply).div(v.d0);
>>>>>>> 69f5663b
        require(tokenAmount != 0, "Burnt amount cannot be zero");
        tokenAmount = tokenAmount.add(1).mul(FEE_DENOMINATOR).div(
            FEE_DENOMINATOR.sub(calculateCurrentWithdrawFee(self, msg.sender))
        );

        require(
            tokenAmount <= maxBurnAmount,
            "More expensive than the max burn amount"
        );

        self.lpToken.burnFrom(msg.sender, tokenAmount);

        for (uint256 i = 0; i < self.pooledTokens.length; i++) {
            self.pooledTokens[i].safeTransfer(msg.sender, amounts[i]);
        }

        emit RemoveLiquidityImbalance(
<<<<<<< HEAD
            msg.sender, amounts, fees, v.D1, tokenSupply.sub(tokenAmount));
=======
            msg.sender,
            amounts,
            fees,
            v.d1,
            tokenSupply.sub(tokenAmount)
        );
>>>>>>> 69f5663b

        return tokenAmount;
    }

    /**
     * @notice withdraw all admin fees to a given address
     * @param self Swap struct to withdraw fees from
     * @param to Address to send the fees to
     */
    function withdrawAdminFees(Swap storage self, address to) external {
        for (uint256 i = 0; i < self.pooledTokens.length; i++) {
            IERC20 token = self.pooledTokens[i];
            uint256 balance =
                token.balanceOf(address(this)).sub(self.balances[i]);
            if (balance != 0) {
                token.safeTransfer(to, balance);
            }
        }
    }

    /**
     * @notice Sets the admin fee
     * @dev adminFee cannot be higher than 100% of the swap fee
     * @param self Swap struct to update
     * @param newAdminFee new admin fee to be applied on future transactions
     */
    function setAdminFee(Swap storage self, uint256 newAdminFee) external {
        require(newAdminFee <= MAX_ADMIN_FEE, "Fee is too high");
        self.adminFee = newAdminFee;

        emit NewAdminFee(newAdminFee);
    }

    /**
     * @notice update the swap fee
     * @dev fee cannot be higher than 1% of each swap
     * @param self Swap struct to update
     * @param newSwapFee new swap fee to be applied on future transactions
     */
    function setSwapFee(Swap storage self, uint256 newSwapFee) external {
        require(newSwapFee <= MAX_SWAP_FEE, "Fee is too high");
        self.swapFee = newSwapFee;

        emit NewSwapFee(newSwapFee);
    }

    /**
     * @notice update the default withdraw fee. This also affects deposits made in the past as well.
     * @param self Swap struct to update
     * @param newWithdrawFee new withdraw fee to be applied
     */
    function setDefaultWithdrawFee(Swap storage self, uint256 newWithdrawFee)
        external
    {
        require(newWithdrawFee <= MAX_WITHDRAW_FEE, "Fee is too high");
        self.defaultWithdrawFee = newWithdrawFee;

        emit NewWithdrawFee(newWithdrawFee);
    }

    /**
     * @notice Start ramping up or down A parameter towards given futureA_ and futureTime_
     * Checks if the change is too rapid, and commits the new A value only when it falls under
     * the limit range.
     * @param self Swap struct to update
     * @param futureA_ the new A to ramp towards
     * @param futureTime_ timestamp when the new A should be reached
     */
    function rampA(
        Swap storage self,
        uint256 futureA_,
        uint256 futureTime_
    ) external {
        require(
            block.timestamp >= self.initialATime.add(1 days),
            "New ramp cannot be started until 1 day has passed"
        );
        require(
            futureTime_ >= block.timestamp.add(MIN_RAMP_TIME),
            "Insufficient ramp time"
        );
        require(
            futureA_ > 0 && futureA_ < MAX_A,
            "futureA_ must be between 0 and MAX_A"
        );

        uint256 initialAPrecise = _getAPrecise(self);
        uint256 futureAPrecise = futureA_.mul(A_PRECISION);

        if (futureAPrecise < initialAPrecise) {
            require(
                futureAPrecise.mul(MAX_A_CHANGE) >= initialAPrecise,
                "futureA_ is too small"
            );
        } else {
            require(
                futureAPrecise <= initialAPrecise.mul(MAX_A_CHANGE),
                "futureA_ is too large"
            );
        }

        self.initialA = initialAPrecise;
        self.futureA = futureAPrecise;
        self.initialATime = block.timestamp;
        self.futureATime = futureTime_;

        emit RampA(
            initialAPrecise,
            futureAPrecise,
            block.timestamp,
            futureTime_
        );
    }

    /**
     * @notice Stops ramping A immediately. Once this function is called, rampA()
     * cannot be called for another 24 hours
     * @param self Swap struct to update
     */
    function stopRampA(Swap storage self) external {
        require(self.futureATime > block.timestamp, "Ramp is already stopped");
        uint256 currentA = _getAPrecise(self);

        self.initialA = currentA;
        self.futureA = currentA;
        self.initialATime = block.timestamp;
        self.futureATime = block.timestamp;

        emit StopRampA(currentA, block.timestamp);
    }
}<|MERGE_RESOLUTION|>--- conflicted
+++ resolved
@@ -117,22 +117,6 @@
         uint256 preciseA;
     }
 
-    // Struct storing variables used in calculation in addLiquidity function
-    // to avoid stack too deep error
-    struct AddLiquidityInfo {
-        uint256 D0;
-        uint256 D1;
-        uint256 D2;
-    }
-
-    // Struct storing variables used in calculation in removeLiquidityImbalance function
-    // to avoid stack too deep error
-    struct RemoveLiquidityImbalanceInfo {
-        uint256 D0;
-        uint256 D1;
-        uint256 D2;
-    }
-
     // the precision all pools tokens will be converted to
     uint8 public constant POOL_PRECISION_DECIMALS = 18;
 
@@ -141,41 +125,25 @@
     uint256 private constant FEE_DENOMINATOR = 10**10;
 
     // Max swap fee is 1% or 100bps of each swap
-<<<<<<< HEAD
-    uint256 public constant MAX_SWAP_FEE = 10 ** 8;
-=======
     uint256 public constant MAX_SWAP_FEE = 10**8;
->>>>>>> 69f5663b
 
     // Max adminFee is 100% of the swapFee
     // adminFee does not add additional fee on top of swapFee
     // Instead it takes a certain % of the swapFee. Therefore it has no impact on the
     // users but only on the earnings of LPs
-<<<<<<< HEAD
-    uint256 public constant MAX_ADMIN_FEE = 10 ** 10;
-=======
     uint256 public constant MAX_ADMIN_FEE = 10**10;
->>>>>>> 69f5663b
 
     // Max withdrawFee is 1% of the value withdrawn
     // Fee will be redistributed to the LPs in the pool, rewarding
     // long term providers.
-<<<<<<< HEAD
-    uint256 public constant MAX_WITHDRAW_FEE = 10 ** 8;
-=======
     uint256 public constant MAX_WITHDRAW_FEE = 10**8;
->>>>>>> 69f5663b
 
     // Constant value used as max loop limit
     uint256 private constant MAX_LOOP_LIMIT = 256;
 
     // Constant values used in ramping A calculations
     uint256 public constant A_PRECISION = 100;
-<<<<<<< HEAD
-    uint256 public constant MAX_A = 10 ** 6;
-=======
     uint256 public constant MAX_A = 10**6;
->>>>>>> 69f5663b
     uint256 private constant MAX_A_CHANGE = 2;
     uint256 private constant MIN_RAMP_TIME = 14 days;
 
@@ -536,12 +504,8 @@
         uint256 d = getD(_xp(self), _getAPrecise(self));
         uint256 supply = self.lpToken.totalSupply();
         if (supply > 0) {
-<<<<<<< HEAD
-            return D.mul(10 ** uint256(ERC20(self.lpToken).decimals())).div(supply);
-=======
             return
                 d.mul(10**uint256(ERC20(self.lpToken).decimals())).div(supply);
->>>>>>> 69f5663b
         }
         return 0;
     }
@@ -835,16 +799,6 @@
         uint256 dx,
         uint256 minDy
     ) external returns (uint256) {
-<<<<<<< HEAD
-        require(dx <= self.pooledTokens[tokenIndexFrom].balanceOf(msg.sender), "Cannot swap more than you own");
-        (uint256 dy, uint256 dyFee) = _calculateSwap(self, tokenIndexFrom, tokenIndexTo, dx);
-        require(dy >= minDy, "Swap didn't result in min tokens");
-
-        uint256 dyAdminFee = dyFee
-            .mul(self.adminFee)
-            .div(FEE_DENOMINATOR)
-            .div(self.tokenPrecisionMultipliers[tokenIndexTo]);
-=======
         require(
             dx <= self.pooledTokens[tokenIndexFrom].balanceOf(msg.sender),
             "Cannot swap more than you own"
@@ -873,7 +827,6 @@
             dyFee.mul(self.adminFee).div(FEE_DENOMINATOR).div(
                 self.tokenPrecisionMultipliers[tokenIndexTo]
             );
->>>>>>> 69f5663b
 
         self.balances[tokenIndexFrom] = self.balances[tokenIndexFrom].add(
             transferredDx
@@ -884,9 +837,6 @@
 
         self.pooledTokens[tokenIndexTo].safeTransfer(msg.sender, dy);
 
-<<<<<<< HEAD
-        emit TokenSwap(msg.sender, dx, dy, tokenIndexFrom, tokenIndexTo);
-=======
         emit TokenSwap(
             msg.sender,
             transferredDx,
@@ -894,7 +844,6 @@
             tokenIndexFrom,
             tokenIndexTo
         );
->>>>>>> 69f5663b
 
         return dy;
     }
@@ -907,16 +856,11 @@
      * should mint, otherwise revert. Handy for front-running mitigation
      * @return amount of LP token user received
      */
-<<<<<<< HEAD
-    function addLiquidity(Swap storage self, uint256[] calldata amounts, uint256 minToMint)
-        external returns (uint256) {
-=======
     function addLiquidity(
         Swap storage self,
         uint256[] memory amounts,
         uint256 minToMint
     ) external returns (uint256) {
->>>>>>> 69f5663b
         require(
             amounts.length == self.pooledTokens.length,
             "Amounts must map to pooled tokens"
@@ -925,17 +869,10 @@
         uint256[] memory fees = new uint256[](self.pooledTokens.length);
 
         // current state
-<<<<<<< HEAD
-        AddLiquidityInfo memory v = AddLiquidityInfo(0, 0, 0);
-
-        if (self.lpToken.totalSupply() != 0) {
-            v.D0 = getD(self);
-=======
         AddLiquidityInfo memory v = AddLiquidityInfo(0, 0, 0, 0);
 
         if (self.lpToken.totalSupply() != 0) {
             v.d0 = getD(self);
->>>>>>> 69f5663b
         }
         uint256[] memory newBalances = self.balances;
 
@@ -965,43 +902,25 @@
         }
 
         // invariant after change
-<<<<<<< HEAD
-        v.D1 = getD(_xp(self, newBalances), _getAPrecise(self));
-        require(v.D1 > v.D0, "D should increase after additional liquidity");
-
-        // updated to reflect fees and calculate the user's LP tokens
-        v.D2 = v.D1;
-=======
         v.preciseA = _getAPrecise(self);
         v.d1 = getD(_xp(self, newBalances), v.preciseA);
         require(v.d1 > v.d0, "D should increase after additional liquidity");
 
         // updated to reflect fees and calculate the user's LP tokens
         v.d2 = v.d1;
->>>>>>> 69f5663b
         if (self.lpToken.totalSupply() != 0) {
             uint256 feePerToken = _feePerToken(self);
             for (uint256 i = 0; i < self.pooledTokens.length; i++) {
-<<<<<<< HEAD
-                uint256 idealBalance = v.D1.mul(self.balances[i]).div(v.D0);
-                fees[i] = feePerToken_.mul(
-                    idealBalance.difference(newBalances[i])).div(FEE_DENOMINATOR);
-=======
                 uint256 idealBalance = v.d1.mul(self.balances[i]).div(v.d0);
                 fees[i] = feePerToken
                     .mul(idealBalance.difference(newBalances[i]))
                     .div(FEE_DENOMINATOR);
->>>>>>> 69f5663b
                 self.balances[i] = newBalances[i].sub(
                     fees[i].mul(self.adminFee).div(FEE_DENOMINATOR)
                 );
                 newBalances[i] = newBalances[i].sub(fees[i]);
             }
-<<<<<<< HEAD
-            v.D2 = getD(_xp(self, newBalances), _getAPrecise(self));
-=======
             v.d2 = getD(_xp(self, newBalances), v.preciseA);
->>>>>>> 69f5663b
         } else {
             // the initial depositor doesn't pay fees
             self.balances = newBalances;
@@ -1009,15 +928,9 @@
 
         uint256 toMint;
         if (self.lpToken.totalSupply() == 0) {
-<<<<<<< HEAD
-            toMint = v.D1;
-        } else {
-            toMint = v.D2.sub(v.D0).mul(self.lpToken.totalSupply()).div(v.D0);
-=======
             toMint = v.d1;
         } else {
             toMint = v.d2.sub(v.d0).mul(self.lpToken.totalSupply()).div(v.d0);
->>>>>>> 69f5663b
         }
 
         require(toMint >= minToMint, "Couldn't mint min requested LP tokens");
@@ -1026,15 +939,11 @@
         self.lpToken.mint(msg.sender, toMint);
 
         emit AddLiquidity(
-<<<<<<< HEAD
-            msg.sender, amounts, fees, v.D1, self.lpToken.totalSupply()
-=======
             msg.sender,
             amounts,
             fees,
             v.d1,
             self.lpToken.totalSupply()
->>>>>>> 69f5663b
         );
 
         return toMint;
@@ -1058,24 +967,15 @@
         _updateUserWithdrawFee(self, user, toMint);
     }
 
-<<<<<<< HEAD
-    function _updateUserWithdrawFee(Swap storage self, address user, uint256 toMint) internal {
-
-=======
     function _updateUserWithdrawFee(
         Swap storage self,
         address user,
         uint256 toMint
     ) internal {
->>>>>>> 69f5663b
         // If token is transferred to address 0 (or burned), don't update the fee.
         if (user == address(0)) {
             return;
         }
-<<<<<<< HEAD
-
-=======
->>>>>>> 69f5663b
         if (self.defaultWithdrawFee == 0) {
             // If current fee is set to 0%, set multiplier to FEE_DENOMINATOR
             self.withdrawFeeMultiplier[user] = FEE_DENOMINATOR;
@@ -1105,13 +1005,9 @@
      * @return amounts of tokens the user received
      */
     function removeLiquidity(
-<<<<<<< HEAD
-        Swap storage self, uint256 amount, uint256[] calldata minAmounts
-=======
         Swap storage self,
         uint256 amount,
         uint256[] calldata minAmounts
->>>>>>> 69f5663b
     ) external returns (uint256[] memory) {
         require(amount <= self.lpToken.balanceOf(msg.sender), ">LP.balanceOf");
         require(
@@ -1135,13 +1031,6 @@
 
         emit RemoveLiquidity(msg.sender, amounts, self.lpToken.totalSupply());
 
-<<<<<<< HEAD
-        emit RemoveLiquidity(
-            msg.sender, amounts, self.lpToken.totalSupply()
-        );
-
-=======
->>>>>>> 69f5663b
         return amounts;
     }
 
@@ -1207,13 +1096,9 @@
      * @return actual amount of LP tokens burned in the withdrawal
      */
     function removeLiquidityImbalance(
-<<<<<<< HEAD
-        Swap storage self, uint256[] memory amounts, uint256 maxBurnAmount
-=======
         Swap storage self,
         uint256[] memory amounts,
         uint256 maxBurnAmount
->>>>>>> 69f5663b
     ) public returns (uint256) {
         require(
             amounts.length == self.pooledTokens.length,
@@ -1228,39 +1113,24 @@
         RemoveLiquidityImbalanceInfo memory v =
             RemoveLiquidityImbalanceInfo(0, 0, 0, 0);
 
-        RemoveLiquidityImbalanceInfo memory v = RemoveLiquidityImbalanceInfo(0, 0, 0);
-
         uint256 tokenSupply = self.lpToken.totalSupply();
         uint256 feePerToken = _feePerToken(self);
 
         uint256[] memory balances1 = self.balances;
 
-<<<<<<< HEAD
-        v.D0 = getD(_xp(self), _getAPrecise(self));
-=======
         v.preciseA = _getAPrecise(self);
-
         v.d0 = getD(_xp(self), v.preciseA);
->>>>>>> 69f5663b
         for (uint256 i = 0; i < self.pooledTokens.length; i++) {
             balances1[i] = balances1[i].sub(
                 amounts[i],
                 "Cannot withdraw more than available"
             );
         }
-<<<<<<< HEAD
-        v.D1 = getD(_xp(self, balances1), _getAPrecise(self));
-        uint256[] memory fees = new uint256[](self.pooledTokens.length);
-
-        for (uint256 i = 0; i < self.pooledTokens.length; i++) {
-            uint256 idealBalance = v.D1.mul(self.balances[i]).div(v.D0);
-=======
         v.d1 = getD(_xp(self, balances1), v.preciseA);
         uint256[] memory fees = new uint256[](self.pooledTokens.length);
 
         for (uint256 i = 0; i < self.pooledTokens.length; i++) {
             uint256 idealBalance = v.d1.mul(self.balances[i]).div(v.d0);
->>>>>>> 69f5663b
             uint256 difference = idealBalance.difference(balances1[i]);
             fees[i] = feePerToken.mul(difference).div(FEE_DENOMINATOR);
             self.balances[i] = balances1[i].sub(
@@ -1269,15 +1139,9 @@
             balances1[i] = balances1[i].sub(fees[i]);
         }
 
-<<<<<<< HEAD
-        v.D2 = getD(_xp(self, balances1), _getAPrecise(self));
-
-        uint256 tokenAmount = v.D0.sub(v.D2).mul(tokenSupply).div(v.D0);
-=======
         v.d2 = getD(_xp(self, balances1), v.preciseA);
 
         uint256 tokenAmount = v.d0.sub(v.d2).mul(tokenSupply).div(v.d0);
->>>>>>> 69f5663b
         require(tokenAmount != 0, "Burnt amount cannot be zero");
         tokenAmount = tokenAmount.add(1).mul(FEE_DENOMINATOR).div(
             FEE_DENOMINATOR.sub(calculateCurrentWithdrawFee(self, msg.sender))
@@ -1295,16 +1159,12 @@
         }
 
         emit RemoveLiquidityImbalance(
-<<<<<<< HEAD
-            msg.sender, amounts, fees, v.D1, tokenSupply.sub(tokenAmount));
-=======
             msg.sender,
             amounts,
             fees,
             v.d1,
             tokenSupply.sub(tokenAmount)
         );
->>>>>>> 69f5663b
 
         return tokenAmount;
     }
