--- conflicted
+++ resolved
@@ -510,15 +510,10 @@
     ) external returns (uint256) {
         require(tokenInAmount != 0, "amount must be greater than 0");
         // Create a SynthSwapper clone
-<<<<<<< HEAD
-        SynthSwapper synthSwapper =
-            SynthSwapper(Clones.clone(SYNTH_SWAPPER_MASTER));
-        synthSwapper.initialize();
-=======
         SynthSwapper synthSwapper = SynthSwapper(
             Clones.clone(SYNTH_SWAPPER_MASTER)
         );
->>>>>>> b47e81db
+        synthSwapper.initialize();
 
         // Add the synthswapper to the pending settlement list
         uint256 itemId = _addToPendingSynthSwapList(
@@ -636,15 +631,10 @@
         );
 
         // Create a SynthSwapper clone
-<<<<<<< HEAD
-        SynthSwapper synthSwapper =
-            SynthSwapper(Clones.clone(SYNTH_SWAPPER_MASTER));
-        synthSwapper.initialize();
-=======
         SynthSwapper synthSwapper = SynthSwapper(
             Clones.clone(SYNTH_SWAPPER_MASTER)
         );
->>>>>>> b47e81db
+        synthSwapper.initialize();
 
         // Add the synthswapper to the pending synth to token settlement list
         uint256 itemId = _addToPendingSynthToTokenSwapList(
@@ -740,16 +730,10 @@
     ) external returns (uint256) {
         // Create a SynthSwapper clone
         require(tokenFromAmount != 0, "amount must be greater than 0");
-<<<<<<< HEAD
-        SynthSwapper synthSwapper =
-            SynthSwapper(Clones.clone(SYNTH_SWAPPER_MASTER));
-        synthSwapper.initialize();
-
-=======
         SynthSwapper synthSwapper = SynthSwapper(
             Clones.clone(SYNTH_SWAPPER_MASTER)
         );
->>>>>>> b47e81db
+        synthSwapper.initialize();
         bytes32 mediumSynthKey = getSynthKey(swaps[1]);
 
         // Add the synthswapper to the pending synth to token settlement list
