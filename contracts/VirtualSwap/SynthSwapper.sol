--- conflicted
+++ resolved
@@ -88,14 +88,10 @@
             deadline
         );
         IERC20 tokenTo = swap.getToken(tokenToIndex);
-<<<<<<< HEAD
-        tokenTo.transfer(recipient, tokenTo.balanceOf(address(this)));
+        tokenTo.safeTransfer(recipient, tokenTo.balanceOf(address(this)));
         if (shouldDestroy) {
             selfdestruct(msg.sender);
         }
-=======
-        tokenTo.safeTransfer(recipient, tokenTo.balanceOf(address(this)));
->>>>>>> 66da31cc
     }
 
     /**
@@ -112,13 +108,9 @@
         bool shouldDestroy
     ) external {
         require(msg.sender == owner, "is not owner");
-<<<<<<< HEAD
-        token.transfer(recipient, withdrawAmount);
+        token.safeTransfer(recipient, withdrawAmount);
         if (shouldDestroy) {
             selfdestruct(msg.sender);
         }
-=======
-        token.safeTransfer(recipient, withdrawAmount);
->>>>>>> 66da31cc
     }
 }