--- conflicted
+++ resolved
@@ -252,21 +252,7 @@
   },
   namedAccounts: {
     deployer: {
-<<<<<<< HEAD
-      default: 0, // here this will by default take the first account as deployer
-      1: 0, // similarly on mainnet it will take the first account as deployer. Note though that depending on how hardhat network are configured, the account 0 on one network can be different than on another
-      42161: 0, // use the same address on arbitrum mainnet
-      10: 0, // use the same address on optimism mainnet
-      250: 0, // use the same address on fantom mainnet
-      9000: 0, // use the same address on evmos testnet
-      9001: 0, // use the same address on evmos mainnnet
-      2221: 0, // use the same address on kava testnet
-      2222: 0, // use the same address on kava testnet
-      3: 0, // use the same address on ropsten
-      1313161554: 0, // use the same address on aurora mainnet
-=======
       default: deployerAccount,
->>>>>>> 7cad2f48
     },
     crossChainDeployer: {
       default: crossChainDeployerAccount,
@@ -300,39 +286,6 @@
   },
 }
 
-<<<<<<< HEAD
-if (process.env.ACCOUNT_PRIVATE_KEYS) {
-  config.networks = {
-    ...config.networks,
-    mainnet: {
-      ...config.networks?.mainnet,
-      accounts: JSON.parse(process.env.ACCOUNT_PRIVATE_KEYS),
-    },
-    arbitrum_mainnet: {
-      ...config.networks?.arbitrum_mainnet,
-      accounts: JSON.parse(process.env.ACCOUNT_PRIVATE_KEYS),
-    },
-    optimism_mainnet: {
-      ...config.networks?.optimism_mainnet,
-      accounts: JSON.parse(process.env.ACCOUNT_PRIVATE_KEYS),
-    },
-    fantom_mainnet: {
-      ...config.networks?.fantom_mainnet,
-      accounts: JSON.parse(process.env.ACCOUNT_PRIVATE_KEYS),
-    },
-    evmos_mainnet: {
-      ...config.networks?.evmos_mainnet,
-      accounts: JSON.parse(process.env.ACCOUNT_PRIVATE_KEYS),
-    },
-    kava_mainnet: {
-      ...config.networks?.kava_mainnet,
-      accounts: JSON.parse(process.env.ACCOUNT_PRIVATE_KEYS),
-    },
-    aurora_mainnet: {
-      ...config.networks?.aurora_mainnet,
-      accounts: JSON.parse(process.env.ACCOUNT_PRIVATE_KEYS),
-    },
-=======
 // If we have any private keys, use them for mainnet networks as default signers
 if (accountsToUse.length > 0 && config.networks) {
   for (const network of Object.keys(config.networks)) {
@@ -341,7 +294,6 @@
       // eslint-disable-next-line @typescript-eslint/no-non-null-assertion
       config.networks[network]!.accounts = accountsToUse
     }
->>>>>>> 7cad2f48
   }
 }
 
