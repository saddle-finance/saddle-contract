--- conflicted
+++ resolved
@@ -9,19 +9,11 @@
     "test": "test"
   },
   "dependencies": {
-<<<<<<< HEAD
     "@eth-optimism/hardhat-ovm": "^0.2.0",
-    "@eth-optimism/smock": "^1.0.1",
-    "@openzeppelin/contracts": "3.4.1",
-    "@openzeppelin/contracts-upgradeable": "^3.4.1",
-    "dotenv": "^8.2.0",
-    "hardhat-typechain": "^0.3.5",
-=======
     "@eth-optimism/smock": "^1.1.4",
     "@openzeppelin/contracts": "3.4.1",
     "@openzeppelin/contracts-upgradeable": "^3.4.1",
     "dotenv": "^8.2.0",
->>>>>>> 1c67c0e5
     "synthetix": "2.41.0"
   },
   "devDependencies": {
@@ -43,13 +35,8 @@
     "ethereum-waffle": "^3.3.0",
     "ethers": "^5.2.0",
     "ethlint": "^1.2.5",
-<<<<<<< HEAD
-    "hardhat": "^2.2.0",
-    "hardhat-deploy": "^0.7.5",
-=======
     "hardhat": "^2.3.0",
     "hardhat-deploy": "^0.7.9",
->>>>>>> 1c67c0e5
     "hardhat-gas-reporter": "^1.0.4",
     "hardhat-spdx-license-identifier": "^2.0.3",
     "husky": "^6.0.0",
