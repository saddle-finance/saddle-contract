--- conflicted
+++ resolved
@@ -13,10 +13,6 @@
     "@openzeppelin/contracts": "3.4.1",
     "@openzeppelin/contracts-upgradeable": "^3.4.1",
     "dotenv": "^8.2.0",
-<<<<<<< HEAD
-    "hardhat-typechain": "^0.3.5",
-=======
->>>>>>> 1c67c0e5
     "synthetix": "2.41.0"
   },
   "devDependencies": {
