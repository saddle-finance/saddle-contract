--- conflicted
+++ resolved
@@ -18,11 +18,7 @@
     "@openzeppelin/contracts-upgradeable-4.2.0": "npm:@openzeppelin/contracts-upgradeable@4.2.0",
     "@openzeppelin/contracts-upgradeable-4.4.0": "npm:@openzeppelin/contracts-upgradeable@4.4.0",
     "dotenv": "^10.0.0",
-<<<<<<< HEAD
-=======
-    "dotenv-cli": "^4.1.1",
     "hardhat-tracer": "^1.1.0-rc.8",
->>>>>>> bd7a6a62
     "synthetix": "2.56.1"
   },
   "devDependencies": {
