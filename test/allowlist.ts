import { deployContract, solidity } from "ethereum-waffle"

import { Allowlist } from "../build/typechain/Allowlist"
import AllowlistArtifact from "../build/artifacts/contracts/Allowlist.sol/Allowlist.json"
import { Signer } from "ethers"
import { ZERO_ADDRESS } from "./testUtils"
import chai from "chai"
import { ethers } from "hardhat"

import merkleTreeData from "./exampleMerkleTree.json"
import { asyncForEach } from "./testUtils"

chai.use(solidity)
const { expect } = chai

const POOL_ADDRESS_1 = "0x0000000000000000000000000000000000000001"
const POOL_ADDRESS_2 = "0x0000000000000000000000000000000000000002"

describe("Allowlist", () => {
  let signers: Array<Signer>
  let owner: Signer
  let malActor: Signer
  let allowlist: Allowlist

  const ALLOWED_ACCOUNTS: Record<string, any> = merkleTreeData.allowedAccounts

  beforeEach(async () => {
    signers = await ethers.getSigners()
    owner = signers[0]
    malActor = signers[10]
    allowlist = (await deployContract(owner, AllowlistArtifact, [
      merkleTreeData.merkleRoot,
    ])) as Allowlist
  })

<<<<<<< HEAD
  describe("setPoolCap, getPoolCap", () => {
=======
  describe("setPoolCap", () => {
    it("Reverts when the pool address is 0x0", async () => {
      await expect(allowlist.setPoolCap(ZERO_ADDRESS, String(6e20))).to.be
        .reverted
    })

>>>>>>> 69f5663b
    it("Emits PoolCap event", async () => {
      await expect(allowlist.setPoolCap(POOL_ADDRESS_1, String(6e20))).to.emit(
        allowlist,
        "PoolCap",
      )
    })

    it("Reverts when non-owner tries to set the pool cap", async () => {
      await expect(
        allowlist.connect(malActor).setPoolCap(POOL_ADDRESS_1, String(0)),
      ).to.be.reverted
    })

    it("Sets and gets pool cap", async () => {
      await allowlist.setPoolCap(POOL_ADDRESS_1, String(4e20))
      expect(await allowlist.getPoolCap(POOL_ADDRESS_1)).to.eq(String(4e20))
      expect(await allowlist.getPoolCap(POOL_ADDRESS_2)).to.eq(String(0))

      await allowlist.setPoolCap(POOL_ADDRESS_2, String(5e20))
      expect(await allowlist.getPoolCap(POOL_ADDRESS_1)).to.eq(String(4e20))
      expect(await allowlist.getPoolCap(POOL_ADDRESS_2)).to.eq(String(5e20))
    })
  })

<<<<<<< HEAD
  describe("setPoolAccountLimit and getPoolAccountLimit", () => {
=======
  describe("setPoolAccountLimit & setMultiplier", () => {
    it("Reverts when the pool address is 0x0", async () => {
      await expect(allowlist.setPoolAccountLimit(ZERO_ADDRESS, String(6e20))).to
        .be.reverted
    })

>>>>>>> 69f5663b
    it("Emits PoolAccountLimit event", async () => {
      await expect(
        allowlist.setPoolAccountLimit(POOL_ADDRESS_1, String(6e20)),
      ).to.emit(allowlist, "PoolAccountLimit")
    })

    it("Reverts when non-owner tries to set the pool account limit", async () => {
      await expect(
        allowlist
          .connect(malActor)
          .setPoolAccountLimit(POOL_ADDRESS_1, String(0)),
      ).to.be.reverted
    })

    it("Sets and gets pool account limit", async () => {
      await allowlist.setPoolAccountLimit(POOL_ADDRESS_1, String(4e20))
      await allowlist.setPoolAccountLimit(POOL_ADDRESS_2, String(2e20))

      // POOL 1
      // 4e20
      expect(await allowlist.getPoolAccountLimit(POOL_ADDRESS_1)).to.eq(
        String(4e20),
      )

      // POOL 2
      expect(await allowlist.getPoolAccountLimit(POOL_ADDRESS_2)).to.eq(
        String(2e20),
      )
    })
  })

  describe("verifyAddress", () => {
    it("Returns true when proof and address are correct", async () => {
      await asyncForEach(Object.keys(ALLOWED_ACCOUNTS), async (account) => {
        expect(
          await allowlist.verifyAddress(
            account,
            ALLOWED_ACCOUNTS[account].proof,
          ),
        ).to.be.eq(true)
      })
    })

    it("Returns false when proof is wrong", async () => {
      await asyncForEach(Object.keys(ALLOWED_ACCOUNTS), async (account) => {
        expect(await allowlist.verifyAddress(account, [])).to.be.eq(false)
      })
    })

    it("Returns false when address is wrong", async () => {
      const malActorAddress = await malActor.getAddress()
      await asyncForEach(Object.keys(ALLOWED_ACCOUNTS), async (account) => {
        expect(
          await allowlist.verifyAddress(
            malActorAddress,
            ALLOWED_ACCOUNTS[account].proof,
          ),
        ).to.be.eq(false)
      })
    })
  })

  describe("updateMerkleRoot", () => {
    const newMerkleRoot =
      "0xfbc2f54de92972c0f2c6bbd5003031662aa9b8240f4375dc03d3157d8651ec45"

    it("Emits NewMerkleRoot event", async () => {
      await expect(allowlist.updateMerkleRoot(newMerkleRoot)).to.emit(
        allowlist,
        "NewMerkleRoot",
      )
    })

    it("Updates merkleRoot successfully", async () => {
      await allowlist.updateMerkleRoot(newMerkleRoot)
      expect(await allowlist.merkleRoot()).to.eq(newMerkleRoot)
    })

    it("Reverts when called by non-owner", async () => {
      await expect(
        allowlist.connect(signers[10]).updateMerkleRoot(newMerkleRoot),
      ).to.be.revertedWith("Ownable: caller is not the owner")
    })
  })
})<|MERGE_RESOLUTION|>--- conflicted
+++ resolved
@@ -1,14 +1,13 @@
+import { ethers } from "hardhat"
+import { Signer } from "ethers"
+import chai from "chai"
 import { deployContract, solidity } from "ethereum-waffle"
 
+import AllowlistArtifact from "../build/artifacts/contracts/Allowlist.sol/Allowlist.json"
 import { Allowlist } from "../build/typechain/Allowlist"
-import AllowlistArtifact from "../build/artifacts/contracts/Allowlist.sol/Allowlist.json"
-import { Signer } from "ethers"
-import { ZERO_ADDRESS } from "./testUtils"
-import chai from "chai"
-import { ethers } from "hardhat"
 
 import merkleTreeData from "./exampleMerkleTree.json"
-import { asyncForEach } from "./testUtils"
+import { asyncForEach, ZERO_ADDRESS } from "./testUtils"
 
 chai.use(solidity)
 const { expect } = chai
@@ -33,21 +32,17 @@
     ])) as Allowlist
   })
 
-<<<<<<< HEAD
   describe("setPoolCap, getPoolCap", () => {
-=======
-  describe("setPoolCap", () => {
-    it("Reverts when the pool address is 0x0", async () => {
-      await expect(allowlist.setPoolCap(ZERO_ADDRESS, String(6e20))).to.be
-        .reverted
-    })
-
->>>>>>> 69f5663b
     it("Emits PoolCap event", async () => {
       await expect(allowlist.setPoolCap(POOL_ADDRESS_1, String(6e20))).to.emit(
         allowlist,
         "PoolCap",
       )
+    })
+
+    it("Reverts when the pool address is 0x0", async () => {
+      await expect(allowlist.setPoolCap(ZERO_ADDRESS, String(6e20))).to.be
+        .reverted
     })
 
     it("Reverts when non-owner tries to set the pool cap", async () => {
@@ -67,20 +62,16 @@
     })
   })
 
-<<<<<<< HEAD
   describe("setPoolAccountLimit and getPoolAccountLimit", () => {
-=======
-  describe("setPoolAccountLimit & setMultiplier", () => {
-    it("Reverts when the pool address is 0x0", async () => {
-      await expect(allowlist.setPoolAccountLimit(ZERO_ADDRESS, String(6e20))).to
-        .be.reverted
-    })
-
->>>>>>> 69f5663b
     it("Emits PoolAccountLimit event", async () => {
       await expect(
         allowlist.setPoolAccountLimit(POOL_ADDRESS_1, String(6e20)),
       ).to.emit(allowlist, "PoolAccountLimit")
+    })
+
+    it("Reverts when the pool address is 0x0", async () => {
+      await expect(allowlist.setPoolAccountLimit(ZERO_ADDRESS, String(6e20))).to
+        .be.reverted
     })
 
     it("Reverts when non-owner tries to set the pool account limit", async () => {
