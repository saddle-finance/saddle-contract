import { BigNumber, Signer, Wallet } from "ethers"
import {
  MAX_UINT256,
  deployContractWithLibraries,
  getUserTokenBalance,
  asyncForEach,
} from "./testUtils"
import { deployContract, solidity } from "ethereum-waffle"

import { GenericERC20 } from "../build/typechain/GenericERC20"
import GenericERC20Artifact from "../build/artifacts/contracts/helper/GenericERC20.sol/GenericERC20.json"
import { LPToken } from "../build/typechain/LPToken"
import LPTokenArtifact from "../build/artifacts/contracts/LPToken.sol/LPToken.json"
import { FlashLoanBorrowerExample } from "../build/typechain/FlashLoanBorrowerExample"
import FlashLoanBorrowerExampleArtifact from "../build/artifacts/contracts/helper/FlashLoanBorrowerExample.sol/FlashLoanBorrowerExample.json"
import { SwapFlashLoan } from "../build/typechain/SwapFlashLoan"
import SwapFlashLoanArtifact from "../build/artifacts/contracts/SwapFlashLoan.sol/SwapFlashLoan.json"
import { SwapUtils } from "../build/typechain/SwapUtils"
import SwapUtilsArtifact from "../build/artifacts/contracts/SwapUtils.sol/SwapUtils.json"
import chai from "chai"
import { deployments, ethers } from "hardhat"
import { solidityPack } from "ethers/lib/utils"

chai.use(solidity)
const { expect } = chai

describe("Swap Flashloan", () => {
  let signers: Array<Signer>
  let swapFlashLoan: SwapFlashLoan
  let swapUtils: SwapUtils
  let flashLoanExample: FlashLoanBorrowerExample
  let DAI: GenericERC20
  let USDC: GenericERC20
  let USDT: GenericERC20
  let SUSD: GenericERC20
  let swapToken: LPToken
  let owner: Signer
  let user1: Signer
  let user2: Signer
  let attacker: Signer
  let ownerAddress: string
  let user1Address: string
  let user2Address: string
  let swapStorage: {
    initialA: BigNumber
    futureA: BigNumber
    initialATime: BigNumber
    futureATime: BigNumber
    swapFee: BigNumber
    adminFee: BigNumber
    lpToken: string
  }

  // Test Values
  const INITIAL_A_VALUE = 50
  const SWAP_FEE = 1e7
  const LP_TOKEN_NAME = "Test LP Token Name"
  const LP_TOKEN_SYMBOL = "TESTLP"
  const TOKENS: GenericERC20[] = []

  const setupTest = deployments.createFixture(
    async ({ deployments, ethers }) => {
      const { get } = deployments
      await deployments.fixture() // ensure you start from a fresh deployments

      TOKENS.length = 0
      signers = await ethers.getSigners()
      owner = signers[0]
      user1 = signers[1]
      user2 = signers[2]
      attacker = signers[10]
      ownerAddress = await owner.getAddress()
      user1Address = await user1.getAddress()
      user2Address = await user2.getAddress()

      // Deploy dummy tokens
      DAI = (await deployContract(owner as Wallet, GenericERC20Artifact, [
        "DAI",
        "DAI",
        "18",
      ])) as GenericERC20

      USDC = (await deployContract(owner as Wallet, GenericERC20Artifact, [
        "USDC",
        "USDC",
        "6",
      ])) as GenericERC20

      USDT = (await deployContract(owner as Wallet, GenericERC20Artifact, [
        "USDT",
        "USDT",
        "6",
      ])) as GenericERC20

      SUSD = (await deployContract(owner as Wallet, GenericERC20Artifact, [
        "SUSD",
        "SUSD",
        "18",
      ])) as GenericERC20

      TOKENS.push(DAI, USDC, USDT, SUSD)

      // Mint dummy tokens
      await asyncForEach(
        [ownerAddress, user1Address, user2Address, await attacker.getAddress()],
        async (address) => {
          await DAI.mint(address, String(1e20))
          await USDC.mint(address, String(1e8))
          await USDT.mint(address, String(1e8))
          await SUSD.mint(address, String(1e20))
        },
      )

<<<<<<< HEAD
      // Deploy SwapUtils
      swapUtils = (await deployContract(owner, SwapUtilsArtifact)) as SwapUtils
      await swapUtils.deployed()

=======
>>>>>>> db32ae4a
      // Deploy Swap with SwapUtils library
      swapFlashLoan = (await deployContractWithLibraries(
        owner,
        SwapFlashLoanArtifact,
        {
          SwapUtils: (await get("SwapUtils")).address,
          AmplificationUtils: (await get("AmplificationUtils")).address,
        },
      )) as SwapFlashLoan
      await swapFlashLoan.deployed()

      await swapFlashLoan.initialize(
        [DAI.address, USDC.address, USDT.address, SUSD.address],
        [18, 6, 6, 18],
        LP_TOKEN_NAME,
        LP_TOKEN_SYMBOL,
        INITIAL_A_VALUE,
        SWAP_FEE,
        0,
        0,
      )

      expect(await swapFlashLoan.getVirtualPrice()).to.be.eq(0)

      swapStorage = await swapFlashLoan.swapStorage()

      swapToken = (await ethers.getContractAt(
        LPTokenArtifact.abi,
        swapStorage.lpToken,
      )) as LPToken

      await asyncForEach([owner, user1, user2, attacker], async (signer) => {
        await DAI.connect(signer).approve(swapFlashLoan.address, MAX_UINT256)
        await USDC.connect(signer).approve(swapFlashLoan.address, MAX_UINT256)
        await USDT.connect(signer).approve(swapFlashLoan.address, MAX_UINT256)
        await SUSD.connect(signer).approve(swapFlashLoan.address, MAX_UINT256)
      })

      // Populate the pool with initial liquidity
      await swapFlashLoan.addLiquidity(
        [String(50e18), String(50e6), String(50e6), String(50e18)],
        0,
        MAX_UINT256,
      )

      expect(await swapFlashLoan.getTokenBalance(0)).to.be.eq(String(50e18))
      expect(await swapFlashLoan.getTokenBalance(1)).to.be.eq(String(50e6))
      expect(await swapFlashLoan.getTokenBalance(2)).to.be.eq(String(50e6))
      expect(await swapFlashLoan.getTokenBalance(3)).to.be.eq(String(50e18))
      expect(await getUserTokenBalance(owner, swapToken)).to.be.eq(
        String(200e18),
      )

      // Deploy an example flash loan borrower contract
      flashLoanExample = (await deployContract(
        signers[0] as Wallet,
        FlashLoanBorrowerExampleArtifact,
      )) as FlashLoanBorrowerExample
      await flashLoanExample.deployed()

      // Set fees to easier numbers for debugging
      await swapFlashLoan.setFlashLoanFees(100, 5000)
    },
  )

  beforeEach(async () => {
    await setupTest()
  })

  it("Reverts when the borrower does not have enough to pay back", async () => {
    await expect(
      flashLoanExample.flashLoan(swapFlashLoan.address, USDC.address, 1e6, []),
    ).to.be.revertedWith("ERC20: transfer amount exceeds balance")
  })

  it("Reverts when flashloan debt is not paid", async () => {
    await expect(
      flashLoanExample.flashLoan(
        swapFlashLoan.address,
        USDC.address,
        1e6,
        solidityPack(["string"], ["dontRepayDebt"]),
      ),
    ).to.be.revertedWith("flashLoan fee is not met")
  })

  it("Reverts when calling re-entering swap contract via `addLiquidity`", async () => {
    await expect(
      flashLoanExample.flashLoan(
        swapFlashLoan.address,
        USDC.address,
        1e6,
        solidityPack(["string"], ["reentrancy_addLiquidity"]),
      ),
    ).to.be.revertedWith("ReentrancyGuard: reentrant call")
  })

  it("Reverts when calling re-entering swap contract via `swap`", async () => {
    await expect(
      flashLoanExample.flashLoan(
        swapFlashLoan.address,
        USDC.address,
        1e6,
        solidityPack(["string"], ["reentrancy_swap"]),
      ),
    ).to.be.revertedWith("ReentrancyGuard: reentrant call")
  })

  it("Reverts when calling re-entering swap contract via `removeLiquidity`", async () => {
    await expect(
      flashLoanExample.flashLoan(
        swapFlashLoan.address,
        USDC.address,
        1e6,
        solidityPack(["string"], ["reentrancy_removeLiquidity"]),
      ),
    ).to.be.revertedWith("ReentrancyGuard: reentrant call")
  })

  it("Reverts when calling re-entering swap contract via `removeLiquidityOneToken`", async () => {
    await expect(
      flashLoanExample.flashLoan(
        swapFlashLoan.address,
        USDC.address,
        1e6,
        solidityPack(["string"], ["reentrancy_removeLiquidityOneToken"]),
      ),
    ).to.be.revertedWith("ReentrancyGuard: reentrant call")
  })

  it("Succeeds when fee is paid off", async () => {
    const flashLoanAmount = BigNumber.from(1e6)
    const flashLoanFee = flashLoanAmount
      .mul(await swapFlashLoan.flashLoanFeeBPS())
      .div(10000)

    // Check the initial balance and the virtual price
    expect(await swapFlashLoan.getVirtualPrice()).to.eq("1000000000000000000")
    expect(await swapFlashLoan.getTokenBalance(1)).to.eq("50000000")

    // Since the contract is empty, we need to give the contract some USDC to have enough to pay off the fee
    await USDC.connect(user1).transfer(flashLoanExample.address, flashLoanFee)
    await expect(
      flashLoanExample.flashLoan(swapFlashLoan.address, USDC.address, 1e6, []),
    ).to.emit(swapFlashLoan, "FlashLoan")

    // Check the borrower contract paid off the balance
    expect(await swapFlashLoan.getVirtualPrice()).to.eq("1000024999981618719")
    expect(await swapFlashLoan.getTokenBalance(1)).to.eq("50005000")
    expect(await swapFlashLoan.getAdminBalance(1)).to.eq("5000")
    expect(await USDC.balanceOf(swapFlashLoan.address)).to.eq("50010000")

    // Try to do the flashloan again.
    await USDC.connect(user1).transfer(flashLoanExample.address, flashLoanFee)
    await expect(
      flashLoanExample.flashLoan(swapFlashLoan.address, USDC.address, 1e6, []),
    ).to.emit(swapFlashLoan, "FlashLoan")

    expect(await USDC.balanceOf(flashLoanExample.address)).to.eq(0)
    expect(await swapFlashLoan.getVirtualPrice()).to.eq("1000049999926479164")
    expect(await swapFlashLoan.getTokenBalance(1)).to.eq("50010000")
    expect(await swapFlashLoan.getAdminBalance(1)).to.eq("10000")
    expect(await USDC.balanceOf(swapFlashLoan.address)).to.eq("50020000")

    // Try to withdraw the protocol fees
    await swapFlashLoan.withdrawAdminFees()
    expect(await swapFlashLoan.getVirtualPrice()).to.eq("1000049999926479164")
    expect(await swapFlashLoan.getTokenBalance(1)).to.eq("50010000")
    expect(await swapFlashLoan.getAdminBalance(1)).to.eq("0")
    expect(await USDC.balanceOf(swapFlashLoan.address)).to.eq("50010000")
  })

  describe("setFlashLoanFees", () => {
    it("Reverts when called by non-owner", async () => {
      await expect(
        swapFlashLoan.connect(user1).setFlashLoanFees(100, 5000),
      ).to.be.revertedWith("Ownable: caller is not the owner")
    })

    it("Reverts when fees are not in the range", async () => {
      await expect(swapFlashLoan.setFlashLoanFees(0, 5000)).to.be.revertedWith(
        "fees are not in valid range",
      )
      await expect(
        swapFlashLoan.setFlashLoanFees(100000, 5000),
      ).to.be.revertedWith("fees are not in valid range")
      await expect(
        swapFlashLoan.setFlashLoanFees(100, 100000),
      ).to.be.revertedWith("fees are not in valid range")
      await expect(
        swapFlashLoan.setFlashLoanFees(100000, 100000),
      ).to.be.revertedWith("fees are not in valid range")
    })

    it("Succeeds when protocol fee bps is set to 0", async () => {
      // Realistic flashloan fee
      const newFlashLoanFeeBPS = 8
      const newProtocolFeeBPS = 0

      await swapFlashLoan.setFlashLoanFees(
        newFlashLoanFeeBPS,
        newProtocolFeeBPS,
      )
      expect(await swapFlashLoan.flashLoanFeeBPS()).to.eq(newFlashLoanFeeBPS)
      expect(await swapFlashLoan.protocolFeeShareBPS()).to.eq(newProtocolFeeBPS)

      const flashLoanAmount = BigNumber.from(1e6)
      const flashLoanFee = flashLoanAmount.mul(newFlashLoanFeeBPS).div(10000)

      // Check the initial balance and the virtual price
      expect(await swapFlashLoan.getVirtualPrice()).to.eq("1000000000000000000")
      expect(await swapFlashLoan.getTokenBalance(1)).to.eq("50000000")

      // Since the contract is empty, we need to give the contract some USDC to have enough to pay off the fee
      await USDC.connect(user1).transfer(flashLoanExample.address, flashLoanFee)
      await flashLoanExample.flashLoan(
        swapFlashLoan.address,
        USDC.address,
        1e6,
        [],
      )

      // Check the borrower contract paid off the balance
      expect(await USDC.balanceOf(flashLoanExample.address)).to.eq(0)
      expect(await swapFlashLoan.getVirtualPrice()).to.eq("1000003999999529416")
      expect(await swapFlashLoan.getTokenBalance(1)).to.eq("50000800")
      expect(await swapFlashLoan.getAdminBalance(1)).to.eq("0")
      expect(await USDC.balanceOf(swapFlashLoan.address)).to.eq("50000800")
    })

    it("Succeeds when fees are in the valid range", async () => {
      const newFlashLoanFeeBPS = 50
      const newProtocolFeeBPS = 100

      await swapFlashLoan.setFlashLoanFees(
        newFlashLoanFeeBPS,
        newProtocolFeeBPS,
      )
      expect(await swapFlashLoan.flashLoanFeeBPS()).to.eq(newFlashLoanFeeBPS)
      expect(await swapFlashLoan.protocolFeeShareBPS()).to.eq(newProtocolFeeBPS)

      const flashLoanAmount = BigNumber.from(1e6)
      const flashLoanFee = flashLoanAmount.mul(newFlashLoanFeeBPS).div(10000)

      // Check the initial balance and the virtual price
      expect(await swapFlashLoan.getVirtualPrice()).to.eq("1000000000000000000")
      expect(await swapFlashLoan.getTokenBalance(1)).to.eq("50000000")

      // Since the contract is empty, we need to give the contract some USDC to have enough to pay off the fee
      await USDC.connect(user1).transfer(flashLoanExample.address, flashLoanFee)
      await flashLoanExample.flashLoan(
        swapFlashLoan.address,
        USDC.address,
        1e6,
        [],
      )

      // Check the borrower contract paid off the balance
      expect(await USDC.balanceOf(flashLoanExample.address)).to.eq(0)
      expect(await swapFlashLoan.getVirtualPrice()).to.eq("1000024749981984496")
      expect(await swapFlashLoan.getTokenBalance(1)).to.eq("50004950")
      expect(await swapFlashLoan.getAdminBalance(1)).to.eq("50")
      expect(await USDC.balanceOf(swapFlashLoan.address)).to.eq("50005000")
    })
  })
})<|MERGE_RESOLUTION|>--- conflicted
+++ resolved
@@ -111,13 +111,6 @@
         },
       )
 
-<<<<<<< HEAD
-      // Deploy SwapUtils
-      swapUtils = (await deployContract(owner, SwapUtilsArtifact)) as SwapUtils
-      await swapUtils.deployed()
-
-=======
->>>>>>> db32ae4a
       // Deploy Swap with SwapUtils library
       swapFlashLoan = (await deployContractWithLibraries(
         owner,
