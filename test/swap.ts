import { BigNumber, Signer, Wallet } from "ethers"
import {
  MAX_UINT256,
  TIME,
  ZERO_ADDRESS,
  asyncForEach,
  deployContractWithLibraries,
  getCurrentBlockTimestamp,
  getUserTokenBalance,
  getUserTokenBalances,
  setNextTimestamp,
  setTimestamp,
<<<<<<< HEAD
=======
  asyncForEach,
  TIME,
  getUserTokenBalance,
  ZERO_ADDRESS,
>>>>>>> e24ae8ce
} from "./testUtils"
import { deployContract, solidity } from "ethereum-waffle"

import { Allowlist } from "../build/typechain/Allowlist"
import AllowlistArtifact from "../build/artifacts/contracts/Allowlist.sol/Allowlist.json"
import GenericERC20Artifact from "../build/artifacts/contracts/helper/GenericERC20.sol/GenericERC20.json"
import { GenericErc20 } from "../build/typechain/GenericErc20"
import LPTokenArtifact from "../build/artifacts/contracts/LPToken.sol/LPToken.json"
import { LpToken } from "../build/typechain/LpToken"
import { MathUtils } from "../build/typechain/MathUtils"
import MathUtilsArtifact from "../build/artifacts/contracts/MathUtils.sol/MathUtils.json"
import { Swap } from "../build/typechain/Swap"
import SwapArtifact from "../build/artifacts/contracts/Swap.sol/Swap.json"
import { TestSwapReturnValues } from "../build/typechain/TestSwapReturnValues"
import TestSwapReturnValuesArtifact from "../build/artifacts/contracts/helper/test/TestSwapReturnValues.sol/TestSwapReturnValues.json"
import { SwapUtils } from "../build/typechain/SwapUtils"
import SwapUtilsArtifact from "../build/artifacts/contracts/SwapUtils.sol/SwapUtils.json"
import chai from "chai"
import { ethers } from "hardhat"

chai.use(solidity)
const { expect } = chai

describe("Swap", () => {
  let signers: Array<Signer>
  let swap: Swap
  let testSwapReturnValues: TestSwapReturnValues
  let allowlist: Allowlist
  let mathUtils: MathUtils
  let swapUtils: SwapUtils
  let firstToken: GenericErc20
  let secondToken: GenericErc20
  let swapToken: LpToken
  let owner: Signer
  let user1: Signer
  let user2: Signer
  let ownerAddress: string
  let user1Address: string
  let user2Address: string
  let swapStorage: {
    initialA: BigNumber
    futureA: BigNumber
    initialATime: BigNumber
    futureATime: BigNumber
    swapFee: BigNumber
    adminFee: BigNumber
    lpToken: string
  }

  // Test Values
  const INITIAL_A_VALUE = 50
  const SWAP_FEE = 1e7
  const LP_TOKEN_NAME = "Test LP Token Name"
  const LP_TOKEN_SYMBOL = "TESTLP"

  beforeEach(async () => {
    signers = await ethers.getSigners()
    owner = signers[0]
    user1 = signers[1]
    user2 = signers[2]
    ownerAddress = await owner.getAddress()
    user1Address = await user1.getAddress()
    user2Address = await user2.getAddress()

    // Deploy dummy tokens
    firstToken = (await deployContract(owner as Wallet, GenericERC20Artifact, [
      "First Token",
      "FIRST",
      "18",
    ])) as GenericErc20

    secondToken = (await deployContract(owner as Wallet, GenericERC20Artifact, [
      "Second Token",
      "SECOND",
      "18",
    ])) as GenericErc20

    // Mint dummy tokens
    await asyncForEach([owner, user1, user2], async (signer) => {
      const address = await signer.getAddress()
      await firstToken.mint(address, String(1e20))
      await secondToken.mint(address, String(1e20))
    })

    // Deploy Allowlist
    allowlist = (await deployContract(
      signers[0] as Wallet,
      AllowlistArtifact,
    )) as Allowlist

    // Deploy MathUtils
    mathUtils = (await deployContract(
      signers[0] as Wallet,
      MathUtilsArtifact,
    )) as MathUtils

    // Deploy SwapUtils with MathUtils library
    swapUtils = (await deployContractWithLibraries(owner, SwapUtilsArtifact, {
      MathUtils: mathUtils.address,
    })) as SwapUtils
    await swapUtils.deployed()

    // Deploy Swap with SwapUtils library
    swap = (await deployContractWithLibraries(
      owner,
      SwapArtifact,
      { SwapUtils: swapUtils.address },
      [
        [firstToken.address, secondToken.address],
        [18, 18],
        LP_TOKEN_NAME,
        LP_TOKEN_SYMBOL,
        INITIAL_A_VALUE,
        SWAP_FEE,
        0,
        0,
        allowlist.address,
      ],
    )) as Swap
    await swap.deployed()

    expect(await swap.getVirtualPrice()).to.be.eq(0)

    swapStorage = await swap.swapStorage()

    swapToken = (await ethers.getContractAt(
      LPTokenArtifact.abi,
      swapStorage.lpToken,
    )) as LpToken

    testSwapReturnValues = (await deployContract(
      owner,
      TestSwapReturnValuesArtifact,
      [swap.address, swapToken.address, 2],
    )) as TestSwapReturnValues
    await testSwapReturnValues.deployed()

    // Set deposit limits
    await allowlist.setPoolCap(swap.address, String(6e20))
    await allowlist.setPoolAccountLimit(swap.address, String(2e20))
    await allowlist.setMultipliers(
      [ownerAddress, user1Address, user2Address, testSwapReturnValues.address],
      [1000, 1000, 1000, 1000],
    )

    await asyncForEach([owner, user1, user2], async (signer) => {
      await firstToken.connect(signer).approve(swap.address, MAX_UINT256)
      await secondToken.connect(signer).approve(swap.address, MAX_UINT256)
    })

    await swap.addLiquidity([String(1e18), String(1e18)], 0, MAX_UINT256)

    expect(await firstToken.balanceOf(swap.address)).to.eq(String(1e18))
    expect(await secondToken.balanceOf(swap.address)).to.eq(String(1e18))
  })

  describe("swapStorage", () => {
    describe("lpToken", async () => {
      it("Returns correct lpTokenName", async () => {
        expect(await swapToken.name()).to.eq(LP_TOKEN_NAME)
      })

      it("Returns correct lpTokenSymbol", async () => {
        expect(await swapToken.symbol()).to.eq(LP_TOKEN_SYMBOL)
      })

      it("Returns true after successfully calling transferFrom", async () => {
        // User 1 adds liquidity
        await swap
          .connect(user1)
          .addLiquidity([String(2e18), String(1e16)], 0, MAX_UINT256)

        // User 1 approves User 2 for MAX_UINT256
        swapToken.connect(user1).approve(user2Address, MAX_UINT256)

        // User 2 transfers 1337 from User 1 to themselves using transferFrom
        await swapToken
          .connect(user2)
          .transferFrom(user1Address, user2Address, 1337)

        expect(await swapToken.balanceOf(user2Address)).to.eq(1337)
      })
    })

    describe("A", async () => {
      it("Returns correct A value", async () => {
        expect(await swap.getA()).to.eq(INITIAL_A_VALUE)
        expect(await swap.getAPrecise()).to.eq(INITIAL_A_VALUE * 100)
      })
    })

    describe("fee", async () => {
      it("Returns correct fee value", async () => {
        expect((await swap.swapStorage()).swapFee).to.eq(SWAP_FEE)
      })
    })

    describe("adminFee", async () => {
      it("Returns correct adminFee value", async () => {
        expect(swapStorage.adminFee).to.eq(0)
      })
    })
  })

  describe("getToken", () => {
    it("Returns correct addresses of pooled tokens", async () => {
      expect(await swap.getToken(0)).to.eq(firstToken.address)
      expect(await swap.getToken(1)).to.eq(secondToken.address)
    })

    it("Reverts when index is out of range", async () => {
      await expect(swap.getToken(2)).to.be.reverted
    })
  })

  describe("getTokenIndex", () => {
    it("Returns correct token indexes", async () => {
      expect(await swap.getTokenIndex(firstToken.address)).to.be.eq(0)
      expect(await swap.getTokenIndex(secondToken.address)).to.be.eq(1)
    })

    it("Reverts when token address is not found", async () => {
      await expect(swap.getTokenIndex(ZERO_ADDRESS)).to.be.revertedWith(
        "Token does not exist",
      )
    })
  })

  describe("getTokenBalance", () => {
    it("Returns correct balances of pooled tokens", async () => {
      expect(await swap.getTokenBalance(0)).to.eq(BigNumber.from(String(1e18)))
      expect(await swap.getTokenBalance(1)).to.eq(BigNumber.from(String(1e18)))
    })

    it("Reverts when index is out of range", async () => {
      expect(swap.getTokenBalance(2)).to.be.reverted
    })
  })

  describe("getA", () => {
    it("Returns correct value", async () => {
      expect(await swap.getA()).to.eq(INITIAL_A_VALUE)
    })
  })

  describe("addLiquidity", () => {
    it("Reverts when contract is paused", async () => {
      await swap.pause()

      expect(
        swap
          .connect(user1)
          .addLiquidity([String(2e18), String(1e16)], 0, MAX_UINT256),
      ).to.be.reverted
    })

    it("Reverts with 'Amounts must map to pooled tokens'", async () => {
      await expect(
        swap.connect(user1).addLiquidity([String(1e16)], 0, MAX_UINT256),
      ).to.be.revertedWith("Amounts must map to pooled tokens")
    })

    it("Reverts with 'Cannot withdraw more than available'", async () => {
      await expect(
        swap
          .connect(user1)
          .calculateTokenAmount([MAX_UINT256, String(3e18)], false),
      ).to.be.revertedWith("Cannot withdraw more than available")
    })

    it("Reverts with 'If token supply is zero, must supply all tokens in pool'", async () => {
      swapToken.approve(swap.address, String(2e18))
      await swap.removeLiquidity(String(2e18), [0, 0], MAX_UINT256)
      await expect(
        swap
          .connect(user1)
          .addLiquidity([0, String(3e18)], MAX_UINT256, MAX_UINT256),
      ).to.be.revertedWith(
        "If token supply is zero, must supply all tokens in pool",
      )
    })

    it("Succeeds with expected output amount of pool tokens", async () => {
      const calculatedPoolTokenAmount = await swap
        .connect(user1)
        .calculateTokenAmount(user1Address, [String(1e18), String(3e18)], true)

      const calculatedPoolTokenAmountWithSlippage = calculatedPoolTokenAmount
        .mul(999)
        .div(1000)

      await swap
        .connect(user1)
        .addLiquidity(
          [String(1e18), String(3e18)],
          calculatedPoolTokenAmountWithSlippage,
          MAX_UINT256,
        )

      const actualPoolTokenAmount = await swapToken.balanceOf(user1Address)

      // The actual pool token amount is less than 4e18 due to the imbalance of the underlying tokens
      expect(actualPoolTokenAmount).to.eq(BigNumber.from("3991672211258372957"))
    })

    it("Succeeds with actual pool token amount being within ±0.1% range of calculated pool token", async () => {
      const calculatedPoolTokenAmount = await swap
        .connect(user1)
        .calculateTokenAmount(user1Address, [String(1e18), String(3e18)], true)

      const calculatedPoolTokenAmountWithNegativeSlippage = calculatedPoolTokenAmount
        .mul(999)
        .div(1000)

      const calculatedPoolTokenAmountWithPositiveSlippage = calculatedPoolTokenAmount
        .mul(1001)
        .div(1000)

      await swap
        .connect(user1)
        .addLiquidity(
          [String(1e18), String(3e18)],
          calculatedPoolTokenAmountWithNegativeSlippage,
          MAX_UINT256,
        )

      const actualPoolTokenAmount = await swapToken.balanceOf(user1Address)

      expect(actualPoolTokenAmount).to.gte(
        calculatedPoolTokenAmountWithNegativeSlippage,
      )

      expect(actualPoolTokenAmount).to.lte(
        calculatedPoolTokenAmountWithPositiveSlippage,
      )
    })

    it("Succeeds with correctly updated tokenBalance after imbalanced deposit", async () => {
      await swap
        .connect(user1)
        .addLiquidity([String(1e18), String(3e18)], 0, MAX_UINT256)

      // Check updated token balance
      expect(await swap.getTokenBalance(0)).to.eq(BigNumber.from(String(2e18)))
      expect(await swap.getTokenBalance(1)).to.eq(BigNumber.from(String(4e18)))
    })

    it("Returns correct minted lpToken amount", async () => {
      await firstToken.mint(testSwapReturnValues.address, String(1e20))
      await secondToken.mint(testSwapReturnValues.address, String(1e20))

      await testSwapReturnValues.test_addLiquidity(
        [String(1e18), String(2e18)],
        0,
      )
    })

    it("Reverts when minToMint is not reached due to front running", async () => {
      const calculatedLPTokenAmount = await swap
        .connect(user1)
        .calculateTokenAmount(user1Address, [String(1e18), String(3e18)], true)

      const calculatedLPTokenAmountWithSlippage = calculatedLPTokenAmount
        .mul(999)
        .div(1000)

      // Someone else deposits thus front running user 1's deposit
      await swap.addLiquidity([String(1e18), String(3e18)], 0, MAX_UINT256)

      expect(
        swap
          .connect(user1)
          .addLiquidity(
            [String(1e18), String(3e18)],
            calculatedLPTokenAmountWithSlippage,
            MAX_UINT256,
          ),
      ).to.be.reverted
    })

    it("Reverts when block is mined after deadline", async () => {
      const currentTimestamp = await getCurrentBlockTimestamp()
      await setNextTimestamp(currentTimestamp + 60 * 10)

      await expect(
        swap
          .connect(user1)
          .addLiquidity(
            [String(2e18), String(1e16)],
            0,
            currentTimestamp + 60 * 5,
          ),
      ).to.be.revertedWith("Deadline not met")
    })

    it("Emits addLiquidity event", async () => {
      const calculatedLPTokenAmount = await swap
        .connect(user1)
        .calculateTokenAmount(user1Address, [String(2e18), String(1e16)], true)

      const calculatedLPTokenAmountWithSlippage = calculatedLPTokenAmount
        .mul(999)
        .div(1000)

      expect(
        swap
          .connect(user1)
          .addLiquidity(
            [String(2e18), String(1e16)],
            calculatedLPTokenAmountWithSlippage,
            MAX_UINT256,
          ),
      ).to.emit(swap.connect(user1), "AddLiquidity")
    })
  })

  describe("removeLiquidity", () => {
    it("Reverts with 'Cannot exceed total supply'", async () => {
      await expect(
        swap.calculateRemoveLiquidity(MAX_UINT256),
      ).to.be.revertedWith("Cannot exceed total supply")
    })

    it("Reverts with 'Min amounts should correspond to pooled tokens'", async () => {
      await expect(
        swap.removeLiquidity(String(2e18), [0], MAX_UINT256),
      ).to.be.revertedWith("Min amounts should correspond to pooled tokens")
    })

    it("Succeeds even when contract is paused", async () => {
      // User 1 adds liquidity
      await swap
        .connect(user1)
        .addLiquidity([String(2e18), String(1e16)], 0, MAX_UINT256)
      const currentUser1Balance = await swapToken.balanceOf(user1Address)
      expect(currentUser1Balance).to.eq(BigNumber.from("1996275270169644725"))

      // Owner pauses the contract
      await swap.pause()

      // Owner and user 1 try to remove liquidity
      swapToken.approve(swap.address, String(2e18))
      swapToken.connect(user1).approve(swap.address, currentUser1Balance)

      await swap.removeLiquidity(String(2e18), [0, 0], MAX_UINT256)
      await swap
        .connect(user1)
        .removeLiquidity(currentUser1Balance, [0, 0], MAX_UINT256)
      expect(await firstToken.balanceOf(swap.address)).to.eq(0)
      expect(await secondToken.balanceOf(swap.address)).to.eq(0)
    })

    it("Succeeds with expected return amounts of underlying tokens", async () => {
      // User 1 adds liquidity
      await swap
        .connect(user1)
        .addLiquidity([String(2e18), String(1e16)], 0, MAX_UINT256)

      const [
        firstTokenBalanceBefore,
        secondTokenBalanceBefore,
        poolTokenBalanceBefore,
      ] = await getUserTokenBalances(user1, [
        firstToken,
        secondToken,
        swapToken,
      ])

      expect(poolTokenBalanceBefore).to.eq(
        BigNumber.from("1996275270169644725"),
      )

      const [
        expectedFirstTokenAmount,
        expectedSecondTokenAmount,
      ] = await swap.calculateRemoveLiquidity(
        user1Address,
        poolTokenBalanceBefore,
      )

      expect(expectedFirstTokenAmount).to.eq(
        BigNumber.from("1498601924450190405"),
      )
      expect(expectedSecondTokenAmount).to.eq(
        BigNumber.from("504529314564897436"),
      )

      // User 1 removes liquidity
      await swapToken
        .connect(user1)
        .approve(swap.address, poolTokenBalanceBefore)
      await swap
        .connect(user1)
        .removeLiquidity(
          poolTokenBalanceBefore,
          [expectedFirstTokenAmount, expectedSecondTokenAmount],
          MAX_UINT256,
        )

      const [
        firstTokenBalanceAfter,
        secondTokenBalanceAfter,
      ] = await getUserTokenBalances(user1, [firstToken, secondToken])

      // Check the actual returned token amounts match the expected amounts
      expect(firstTokenBalanceAfter.sub(firstTokenBalanceBefore)).to.eq(
        expectedFirstTokenAmount,
      )
      expect(secondTokenBalanceAfter.sub(secondTokenBalanceBefore)).to.eq(
        expectedSecondTokenAmount,
      )
    })

    it("Returns correct amounts of received tokens", async () => {
      await firstToken.mint(testSwapReturnValues.address, String(1e20))
      await secondToken.mint(testSwapReturnValues.address, String(1e20))

      await testSwapReturnValues.test_addLiquidity(
        [String(1e18), String(2e18)],
        0,
      )
      const tokenBalance = await swapToken.balanceOf(
        testSwapReturnValues.address,
      )

      await testSwapReturnValues.test_removeLiquidity(tokenBalance, [0, 0])
    })

    it("Reverts when user tries to burn more LP tokens than they own", async () => {
      // User 1 adds liquidity
      await swap
        .connect(user1)
        .addLiquidity([String(2e18), String(1e16)], 0, MAX_UINT256)
      const currentUser1Balance = await swapToken.balanceOf(user1Address)
      expect(currentUser1Balance).to.eq(BigNumber.from("1996275270169644725"))

      await expect(
        swap
          .connect(user1)
          .removeLiquidity(
            currentUser1Balance.add(1),
            [MAX_UINT256, MAX_UINT256],
            MAX_UINT256,
          ),
      ).to.be.reverted
    })

    it("Reverts when minAmounts of underlying tokens are not reached due to front running", async () => {
      // User 1 adds liquidity
      await swap
        .connect(user1)
        .addLiquidity([String(2e18), String(1e16)], 0, MAX_UINT256)
      const currentUser1Balance = await swapToken.balanceOf(user1Address)
      expect(currentUser1Balance).to.eq(BigNumber.from("1996275270169644725"))

      const [
        expectedFirstTokenAmount,
        expectedSecondTokenAmount,
      ] = await swap.calculateRemoveLiquidity(user1Address, currentUser1Balance)

      expect(expectedFirstTokenAmount).to.eq(
        BigNumber.from("1498601924450190405"),
      )
      expect(expectedSecondTokenAmount).to.eq(
        BigNumber.from("504529314564897436"),
      )

      // User 2 adds liquidity, which leads to change in balance of underlying tokens
      await swap
        .connect(user2)
        .addLiquidity([String(1e16), String(2e18)], 0, MAX_UINT256)

      // User 1 tries to remove liquidity which get reverted due to front running
      await swapToken.connect(user1).approve(swap.address, currentUser1Balance)
      expect(
        swap
          .connect(user1)
          .removeLiquidity(
            currentUser1Balance,
            [expectedFirstTokenAmount, expectedSecondTokenAmount],
            MAX_UINT256,
          ),
      ).to.be.reverted
    })

    it("Reverts when block is mined after deadline", async () => {
      // User 1 adds liquidity
      await swap
        .connect(user1)
        .addLiquidity([String(2e18), String(1e16)], 0, MAX_UINT256)
      const currentUser1Balance = await swapToken.balanceOf(user1Address)

      const currentTimestamp = await getCurrentBlockTimestamp()
      await setNextTimestamp(currentTimestamp + 60 * 10)

      // User 1 tries removing liquidity with deadline of +5 minutes
      await swapToken.connect(user1).approve(swap.address, currentUser1Balance)
      await expect(
        swap
          .connect(user1)
          .removeLiquidity(
            currentUser1Balance,
            [0, 0],
            currentTimestamp + 60 * 5,
          ),
      ).to.be.revertedWith("Deadline not met")
    })

    it("Emits removeLiquidity event", async () => {
      // User 1 adds liquidity
      await swap
        .connect(user1)
        .addLiquidity([String(2e18), String(1e16)], 0, MAX_UINT256)
      const currentUser1Balance = await swapToken.balanceOf(user1Address)

      // User 1 tries removes liquidity
      await swapToken.connect(user1).approve(swap.address, currentUser1Balance)
      await expect(
        swap
          .connect(user1)
          .removeLiquidity(currentUser1Balance, [0, 0], MAX_UINT256),
      ).to.emit(swap.connect(user1), "RemoveLiquidity")
    })
  })

  describe("removeLiquidityImbalance", () => {
    it("Reverts when contract is paused", async () => {
      // User 1 adds liquidity
      await swap
        .connect(user1)
        .addLiquidity([String(2e18), String(1e16)], 0, MAX_UINT256)
      const currentUser1Balance = await swapToken.balanceOf(user1Address)
      expect(currentUser1Balance).to.eq(BigNumber.from("1996275270169644725"))

      // Owner pauses the contract
      await swap.pause()

      // Owner and user 1 try to initiate imbalanced liquidity withdrawal
      swapToken.approve(swap.address, MAX_UINT256)
      swapToken.connect(user1).approve(swap.address, MAX_UINT256)

      await expect(
        swap.removeLiquidityImbalance(
          [String(1e18), String(1e16)],
          MAX_UINT256,
          MAX_UINT256,
        ),
      ).to.be.reverted

      await expect(
        swap
          .connect(user1)
          .removeLiquidityImbalance(
            [String(1e18), String(1e16)],
            MAX_UINT256,
            MAX_UINT256,
          ),
      ).to.be.reverted
    })

    it("Reverts with 'Amounts should correspond to pooled tokens'", async () => {
      await expect(
        swap.removeLiquidityImbalance([String(1e18)], MAX_UINT256, MAX_UINT256),
      ).to.be.revertedWith("Amounts should correspond to pooled tokens")
    })

    it("Reverts with 'Cannot withdraw more than available'", async () => {
      await expect(
        swap.removeLiquidityImbalance(
          [MAX_UINT256, MAX_UINT256],
          1,
          MAX_UINT256,
        ),
      ).to.be.revertedWith("Cannot withdraw more than available")
    })

    it("Succeeds with calculated max amount of pool token to be burned (±0.1%)", async () => {
      // User 1 adds liquidity
      await swap
        .connect(user1)
        .addLiquidity([String(2e18), String(1e16)], 0, MAX_UINT256)
      const currentUser1Balance = await swapToken.balanceOf(user1Address)
      expect(currentUser1Balance).to.eq(BigNumber.from("1996275270169644725"))

      // User 1 calculates amount of pool token to be burned
      const maxPoolTokenAmountToBeBurned = await swap.calculateTokenAmount(
        user1Address,
        [String(1e18), String(1e16)],
        false,
      )

      // ±0.1% range of pool token to be burned
      const maxPoolTokenAmountToBeBurnedNegativeSlippage = maxPoolTokenAmountToBeBurned
        .mul(1001)
        .div(1000)
      const maxPoolTokenAmountToBeBurnedPositiveSlippage = maxPoolTokenAmountToBeBurned
        .mul(999)
        .div(1000)

      const [
        firstTokenBalanceBefore,
        secondTokenBalanceBefore,
        poolTokenBalanceBefore,
      ] = await getUserTokenBalances(user1, [
        firstToken,
        secondToken,
        swapToken,
      ])

      // User 1 withdraws imbalanced tokens
      await swapToken
        .connect(user1)
        .approve(swap.address, maxPoolTokenAmountToBeBurnedNegativeSlippage)
      await swap
        .connect(user1)
        .removeLiquidityImbalance(
          [String(1e18), String(1e16)],
          maxPoolTokenAmountToBeBurnedNegativeSlippage,
          MAX_UINT256,
        )

      const [
        firstTokenBalanceAfter,
        secondTokenBalanceAfter,
        poolTokenBalanceAfter,
      ] = await getUserTokenBalances(user1, [
        firstToken,
        secondToken,
        swapToken,
      ])

      // Check the actual returned token amounts match the requested amounts
      expect(firstTokenBalanceAfter.sub(firstTokenBalanceBefore)).to.eq(
        String(1e18),
      )
      expect(secondTokenBalanceAfter.sub(secondTokenBalanceBefore)).to.eq(
        String(1e16),
      )

      // Check the actual burned pool token amount
      const actualPoolTokenBurned = poolTokenBalanceBefore.sub(
        poolTokenBalanceAfter,
      )

      expect(actualPoolTokenBurned).to.eq(String("1000934178112841889"))
      expect(actualPoolTokenBurned).to.gte(
        maxPoolTokenAmountToBeBurnedPositiveSlippage,
      )
      expect(actualPoolTokenBurned).to.lte(
        maxPoolTokenAmountToBeBurnedNegativeSlippage,
      )
    })

    it("Returns correct amount of burned lpToken", async () => {
      await firstToken.mint(testSwapReturnValues.address, String(1e20))
      await secondToken.mint(testSwapReturnValues.address, String(1e20))

      await testSwapReturnValues.test_addLiquidity(
        [String(1e18), String(2e18)],
        0,
      )

      const tokenBalance = await swapToken.balanceOf(
        testSwapReturnValues.address,
      )
      await testSwapReturnValues.test_removeLiquidityImbalance(
        [String(1e18), String(1e17)],
        tokenBalance,
      )
    })

    it("Reverts when user tries to burn more LP tokens than they own", async () => {
      // User 1 adds liquidity
      await swap
        .connect(user1)
        .addLiquidity([String(2e18), String(1e16)], 0, MAX_UINT256)
      const currentUser1Balance = await swapToken.balanceOf(user1Address)
      expect(currentUser1Balance).to.eq(BigNumber.from("1996275270169644725"))

      await expect(
        swap
          .connect(user1)
          .removeLiquidityImbalance(
            [String(1e18), String(1e16)],
            currentUser1Balance.add(1),
            MAX_UINT256,
          ),
      ).to.be.reverted
    })

    it("Reverts when minAmounts of underlying tokens are not reached due to front running", async () => {
      // User 1 adds liquidity
      await swap
        .connect(user1)
        .addLiquidity([String(2e18), String(1e16)], 0, MAX_UINT256)
      const currentUser1Balance = await swapToken.balanceOf(user1Address)
      expect(currentUser1Balance).to.eq(BigNumber.from("1996275270169644725"))

      // User 1 calculates amount of pool token to be burned
      const maxPoolTokenAmountToBeBurned = await swap.calculateTokenAmount(
        user1Address,
        [String(1e18), String(1e16)],
        false,
      )

      // Calculate +0.1% of pool token to be burned
      const maxPoolTokenAmountToBeBurnedNegativeSlippage = maxPoolTokenAmountToBeBurned
        .mul(1001)
        .div(1000)

      // User 2 adds liquidity, which leads to change in balance of underlying tokens
      await swap
        .connect(user2)
        .addLiquidity([String(1e16), String(1e20)], 0, MAX_UINT256)

      // User 1 tries to remove liquidity which get reverted due to front running
      await swapToken
        .connect(user1)
        .approve(swap.address, maxPoolTokenAmountToBeBurnedNegativeSlippage)
      await expect(
        swap
          .connect(user1)
          .removeLiquidityImbalance(
            [String(1e18), String(1e16)],
            maxPoolTokenAmountToBeBurnedNegativeSlippage,
            MAX_UINT256,
          ),
      ).to.be.reverted
    })

    it("Reverts when block is mined after deadline", async () => {
      // User 1 adds liquidity
      await swap
        .connect(user1)
        .addLiquidity([String(2e18), String(1e16)], 0, MAX_UINT256)
      const currentUser1Balance = await swapToken.balanceOf(user1Address)

      const currentTimestamp = await getCurrentBlockTimestamp()
      await setNextTimestamp(currentTimestamp + 60 * 10)

      // User 1 tries removing liquidity with deadline of +5 minutes
      await swapToken.connect(user1).approve(swap.address, currentUser1Balance)
      await expect(
        swap
          .connect(user1)
          .removeLiquidityImbalance(
            [String(1e18), String(1e16)],
            currentUser1Balance,
            currentTimestamp + 60 * 5,
          ),
      ).to.be.revertedWith("Deadline not met")
    })

    it("Emits RemoveLiquidityImbalance event", async () => {
      // User 1 adds liquidity
      await swap
        .connect(user1)
        .addLiquidity([String(2e18), String(1e16)], 0, MAX_UINT256)
      const currentUser1Balance = await swapToken.balanceOf(user1Address)

      // User 1 removes liquidity
      await swapToken.connect(user1).approve(swap.address, MAX_UINT256)

      await expect(
        swap
          .connect(user1)
          .removeLiquidityImbalance(
            [String(1e18), String(1e16)],
            currentUser1Balance,
            MAX_UINT256,
          ),
      ).to.emit(swap.connect(user1), "RemoveLiquidityImbalance")
    })
  })

  describe("removeLiquidityOneToken", () => {
    it("Reverts when contract is paused.", async () => {
      // User 1 adds liquidity
      await swap
        .connect(user1)
        .addLiquidity([String(2e18), String(1e16)], 0, MAX_UINT256)
      const currentUser1Balance = await swapToken.balanceOf(user1Address)
      expect(currentUser1Balance).to.eq(BigNumber.from("1996275270169644725"))

      // Owner pauses the contract
      await swap.pause()

      // Owner and user 1 try to remove liquidity via single token
      swapToken.approve(swap.address, String(2e18))
      swapToken.connect(user1).approve(swap.address, currentUser1Balance)

      expect(swap.removeLiquidityOneToken(String(2e18), 0, 0, MAX_UINT256)).to
        .be.reverted
      expect(
        swap
          .connect(user1)
          .removeLiquidityOneToken(currentUser1Balance, 0, 0, MAX_UINT256),
      ).to.be.reverted
    })

    it("Reverts with 'Token index out of range'", async () => {
      await expect(
        swap.calculateRemoveLiquidityOneToken(1, 5),
      ).to.be.revertedWith("Token index out of range")
    })

    it("Reverts with 'Cannot withdraw more than available'", async () => {
      // User 1 adds liquidity
      await swap
        .connect(user1)
        .addLiquidity([String(2e18), String(1e16)], 0, MAX_UINT256)
      const currentUser1Balance = await swapToken.balanceOf(user1Address)
      expect(currentUser1Balance).to.eq(BigNumber.from("1996275270169644725"))

      await expect(
        swap.calculateRemoveLiquidityOneToken(currentUser1Balance.mul(2), 0),
      ).to.be.revertedWith("Cannot withdraw more than available")
    })

    it("Reverts with 'Token not found'", async () => {
      await expect(
        swap.connect(user1).removeLiquidityOneToken(0, 9, 1, MAX_UINT256),
      ).to.be.revertedWith("Token not found")
    })

    it("Succeeds with calculated token amount as minAmount", async () => {
      // User 1 adds liquidity
      await swap
        .connect(user1)
        .addLiquidity([String(2e18), String(1e16)], 0, MAX_UINT256)
      const currentUser1Balance = await swapToken.balanceOf(user1Address)
      expect(currentUser1Balance).to.eq(BigNumber.from("1996275270169644725"))

      // User 1 calculates the amount of underlying token to receive.
      const calculatedFirstTokenAmount = await swap.calculateRemoveLiquidityOneToken(
        user1Address,
        currentUser1Balance,
        0,
      )
      expect(calculatedFirstTokenAmount).to.eq(
        BigNumber.from("2008990034631583696"),
      )

      // User 1 initiates one token withdrawal
      const before = await firstToken.balanceOf(user1Address)
      swapToken.connect(user1).approve(swap.address, currentUser1Balance)
      await swap
        .connect(user1)
        .removeLiquidityOneToken(
          currentUser1Balance,
          0,
          calculatedFirstTokenAmount,
          MAX_UINT256,
        )
      const after = await firstToken.balanceOf(user1Address)

      expect(after.sub(before)).to.eq(BigNumber.from("2008990034631583696"))
    })

    it("Returns correct amount of received token", async () => {
      await firstToken.mint(testSwapReturnValues.address, String(1e20))
      await secondToken.mint(testSwapReturnValues.address, String(1e20))
      await testSwapReturnValues.test_addLiquidity(
        [String(1e18), String(2e18)],
        0,
      )
      await testSwapReturnValues.test_removeLiquidityOneToken(
        String(2e18),
        0,
        0,
      )
    })

    it("Reverts when user tries to burn more LP tokens than they own", async () => {
      // User 1 adds liquidity
      await swap
        .connect(user1)
        .addLiquidity([String(2e18), String(1e16)], 0, MAX_UINT256)
      const currentUser1Balance = await swapToken.balanceOf(user1Address)
      expect(currentUser1Balance).to.eq(BigNumber.from("1996275270169644725"))

      await expect(
        swap
          .connect(user1)
          .removeLiquidityOneToken(
            currentUser1Balance.add(1),
            0,
            0,
            MAX_UINT256,
          ),
      ).to.be.reverted
    })

    it("Reverts when minAmount of underlying token is not reached due to front running", async () => {
      // User 1 adds liquidity
      await swap
        .connect(user1)
        .addLiquidity([String(2e18), String(1e16)], 0, MAX_UINT256)
      const currentUser1Balance = await swapToken.balanceOf(user1Address)
      expect(currentUser1Balance).to.eq(BigNumber.from("1996275270169644725"))

      // User 1 calculates the amount of underlying token to receive.
      const calculatedFirstTokenAmount = await swap.calculateRemoveLiquidityOneToken(
        user1Address,
        currentUser1Balance,
        0,
      )
      expect(calculatedFirstTokenAmount).to.eq(
        BigNumber.from("2008990034631583696"),
      )

      // User 2 adds liquidity before User 1 initiates withdrawal
      await swap
        .connect(user2)
        .addLiquidity([String(1e16), String(1e20)], 0, MAX_UINT256)

      // User 1 initiates one token withdrawal
      swapToken.connect(user1).approve(swap.address, currentUser1Balance)
      await expect(
        swap
          .connect(user1)
          .removeLiquidityOneToken(
            currentUser1Balance,
            0,
            calculatedFirstTokenAmount,
            MAX_UINT256,
          ),
      ).to.be.reverted
    })

    it("Reverts when block is mined after deadline", async () => {
      // User 1 adds liquidity
      await swap
        .connect(user1)
        .addLiquidity([String(2e18), String(1e16)], 0, MAX_UINT256)
      const currentUser1Balance = await swapToken.balanceOf(user1Address)

      const currentTimestamp = await getCurrentBlockTimestamp()
      await setNextTimestamp(currentTimestamp + 60 * 10)

      // User 1 tries removing liquidity with deadline of +5 minutes
      await swapToken.connect(user1).approve(swap.address, currentUser1Balance)
      await expect(
        swap
          .connect(user1)
          .removeLiquidityOneToken(
            currentUser1Balance,
            0,
            0,
            currentTimestamp + 60 * 5,
          ),
      ).to.be.revertedWith("Deadline not met")
    })

    it("Emits RemoveLiquidityOne event", async () => {
      // User 1 adds liquidity
      await swap
        .connect(user1)
        .addLiquidity([String(2e18), String(1e16)], 0, MAX_UINT256)
      const currentUser1Balance = await swapToken.balanceOf(user1Address)

      await swapToken.connect(user1).approve(swap.address, currentUser1Balance)
      await expect(
        swap
          .connect(user1)
          .removeLiquidityOneToken(currentUser1Balance, 0, 0, MAX_UINT256),
      ).to.emit(swap.connect(user1), "RemoveLiquidityOne")
    })
  })

  describe("swap", () => {
    it("Reverts when contract is paused", async () => {
      // Owner pauses the contract
      await swap.pause()

      // User 1 try to initiate swap
      await expect(swap.connect(user1).swap(0, 1, String(1e16), 0, MAX_UINT256))
        .to.be.reverted
    })

    it("Reverts with 'Token index out of range'", async () => {
      await expect(swap.calculateSwap(0, 9, String(1e17))).to.be.revertedWith(
        "Token index out of range",
      )
    })

    it("Reverts with 'Cannot swap more than you own'", async () => {
      await expect(
        swap.connect(user1).swap(0, 1, MAX_UINT256, 0, MAX_UINT256),
      ).to.be.revertedWith("Cannot swap more than you own")
    })

    it("Succeeds with expected swap amounts", async () => {
      // User 1 calculates how much token to receive
      const calculatedSwapReturn = await swap.calculateSwap(0, 1, String(1e17))
      expect(calculatedSwapReturn).to.eq(BigNumber.from("99702611562565289"))

      const [
        tokenFromBalanceBefore,
        tokenToBalanceBefore,
      ] = await getUserTokenBalances(user1, [firstToken, secondToken])

      // User 1 successfully initiates swap
      await swap
        .connect(user1)
        .swap(0, 1, String(1e17), calculatedSwapReturn, MAX_UINT256)

      // Check the sent and received amounts are as expected
      const [
        tokenFromBalanceAfter,
        tokenToBalanceAfter,
      ] = await getUserTokenBalances(user1, [firstToken, secondToken])
      expect(tokenFromBalanceBefore.sub(tokenFromBalanceAfter)).to.eq(
        BigNumber.from(String(1e17)),
      )
      expect(tokenToBalanceAfter.sub(tokenToBalanceBefore)).to.eq(
        calculatedSwapReturn,
      )
    })

    it("Reverts when minDy (minimum amount token to receive) is not reached due to front running", async () => {
      // User 1 calculates how much token to receive
      const calculatedSwapReturn = await swap.calculateSwap(0, 1, String(1e17))
      expect(calculatedSwapReturn).to.eq(BigNumber.from("99702611562565289"))

      // User 2 swaps before User 1 does
      await swap.connect(user2).swap(0, 1, String(1e17), 0, MAX_UINT256)

      // User 1 initiates swap
      await expect(
        swap
          .connect(user1)
          .swap(0, 1, String(1e17), calculatedSwapReturn, MAX_UINT256),
      ).to.be.reverted
    })

    it("Succeeds when using lower minDy even when transaction is front-ran", async () => {
      // User 1 calculates how much token to receive with 1% slippage
      const calculatedSwapReturn = await swap.calculateSwap(0, 1, String(1e17))
      expect(calculatedSwapReturn).to.eq(BigNumber.from("99702611562565289"))

      const [
        tokenFromBalanceBefore,
        tokenToBalanceBefore,
      ] = await getUserTokenBalances(user1, [firstToken, secondToken])

      const calculatedSwapReturnWithNegativeSlippage = calculatedSwapReturn
        .mul(99)
        .div(100)

      // User 2 swaps before User 1 does
      await swap.connect(user2).swap(0, 1, String(1e17), 0, MAX_UINT256)

      // User 1 successfully initiates swap with 1% slippage from initial calculated amount
      await swap
        .connect(user1)
        .swap(
          0,
          1,
          String(1e17),
          calculatedSwapReturnWithNegativeSlippage,
          MAX_UINT256,
        )

      // Check the sent and received amounts are as expected
      const [
        tokenFromBalanceAfter,
        tokenToBalanceAfter,
      ] = await getUserTokenBalances(user1, [firstToken, secondToken])

      expect(tokenFromBalanceBefore.sub(tokenFromBalanceAfter)).to.eq(
        BigNumber.from(String(1e17)),
      )

      const actualReceivedAmount = tokenToBalanceAfter.sub(tokenToBalanceBefore)

      expect(actualReceivedAmount).to.eq(BigNumber.from("99286252365528551"))
      expect(actualReceivedAmount).to.gt(
        calculatedSwapReturnWithNegativeSlippage,
      )
      expect(actualReceivedAmount).to.lt(calculatedSwapReturn)
    })

    it("Returns correct amount of received token", async () => {
      await firstToken.mint(testSwapReturnValues.address, String(1e20))
      await secondToken.mint(testSwapReturnValues.address, String(1e20))
      await testSwapReturnValues.test_addLiquidity(
        [String(1e18), String(2e18)],
        0,
      )
      await testSwapReturnValues.test_swap(0, 1, String(1e18), 0)
    })

    it("Reverts when block is mined after deadline", async () => {
      const currentTimestamp = await getCurrentBlockTimestamp()
      await setNextTimestamp(currentTimestamp + 60 * 10)

      // User 1 tries swapping with deadline of +5 minutes
      await expect(
        swap
          .connect(user1)
          .swap(0, 1, String(1e17), 0, currentTimestamp + 60 * 5),
      ).to.be.revertedWith("Deadline not met")
    })

    it("Emits TokenSwap event", async () => {
      // User 1 initiates swap
      await expect(
        swap.connect(user1).swap(0, 1, String(1e17), 0, MAX_UINT256),
      ).to.emit(swap, "TokenSwap")
    })
  })

  describe("getVirtualPrice", () => {
    it("Returns expected value after initial deposit", async () => {
      expect(await swap.getVirtualPrice()).to.eq(BigNumber.from(String(1e18)))
    })

    it("Returns expected values after swaps", async () => {
      // With each swap, virtual price will increase due to the fees
      await swap.connect(user1).swap(0, 1, String(1e17), 0, MAX_UINT256)
      expect(await swap.getVirtualPrice()).to.eq(
        BigNumber.from("1000050005862349911"),
      )

      await swap.connect(user1).swap(1, 0, String(1e17), 0, MAX_UINT256)
      expect(await swap.getVirtualPrice()).to.eq(
        BigNumber.from("1000100104768517937"),
      )
    })

    it("Returns expected values after imbalanced withdrawal", async () => {
      await swap
        .connect(user1)
        .addLiquidity([String(1e18), String(1e18)], 0, MAX_UINT256)
      await swap
        .connect(user2)
        .addLiquidity([String(1e18), String(1e18)], 0, MAX_UINT256)
      expect(await swap.getVirtualPrice()).to.eq(BigNumber.from(String(1e18)))

      await swapToken.connect(user1).approve(swap.address, String(2e18))
      await swap
        .connect(user1)
        .removeLiquidityImbalance([String(1e18), 0], String(2e18), MAX_UINT256)

      expect(await swap.getVirtualPrice()).to.eq(
        BigNumber.from("1000100094088440633"),
      )

      await swapToken.connect(user2).approve(swap.address, String(2e18))
      await swap
        .connect(user2)
        .removeLiquidityImbalance([0, String(1e18)], String(2e18), MAX_UINT256)

      expect(await swap.getVirtualPrice()).to.eq(
        BigNumber.from("1000200154928939884"),
      )
    })

    it("Value is unchanged after balanced deposits", async () => {
      // pool is 1:1 ratio
      expect(await swap.getVirtualPrice()).to.eq(BigNumber.from(String(1e18)))
      await swap
        .connect(user1)
        .addLiquidity([String(1e18), String(1e18)], 0, MAX_UINT256)
      expect(await swap.getVirtualPrice()).to.eq(BigNumber.from(String(1e18)))

      // pool changes to 2:1 ratio, thus changing the virtual price
      await swap
        .connect(user2)
        .addLiquidity([String(2e18), String(0)], 0, MAX_UINT256)
      expect(await swap.getVirtualPrice()).to.eq(
        BigNumber.from("1000167146429977312"),
      )
      // User 2 makes balanced deposit, keeping the ratio 2:1
      await swap
        .connect(user2)
        .addLiquidity([String(2e18), String(1e18)], 0, MAX_UINT256)
      expect(await swap.getVirtualPrice()).to.eq(
        BigNumber.from("1000167146429977312"),
      )
    })

    it("Value is unchanged after balanced withdrawals", async () => {
      await swap
        .connect(user1)
        .addLiquidity([String(1e18), String(1e18)], 0, MAX_UINT256)
      await swapToken.connect(user1).approve(swap.address, String(1e18))
      await swap
        .connect(user1)
        .removeLiquidity(String(1e18), ["0", "0"], MAX_UINT256)
      expect(await swap.getVirtualPrice()).to.eq(BigNumber.from(String(1e18)))
    })
  })

  describe("setSwapFee", () => {
    it("Emits NewSwapFee event", async () => {
      await expect(swap.setSwapFee(BigNumber.from(1e8))).to.emit(
        swap,
        "NewSwapFee",
      )
    })

    it("Reverts when called by non-owners", async () => {
      await expect(swap.connect(user1).setSwapFee(0)).to.be.reverted
      await expect(swap.connect(user2).setSwapFee(BigNumber.from(1e8))).to.be
        .reverted
    })

    it("Reverts when fee is higher than the limit", async () => {
      await expect(swap.setSwapFee(BigNumber.from(1e8).add(1))).to.be.reverted
    })

    it("Succeeds when fee is within the limit", async () => {
      await swap.setSwapFee(BigNumber.from(1e8))
      expect((await swap.swapStorage()).swapFee).to.eq(BigNumber.from(1e8))
    })
  })

  describe("setAdminFee", () => {
    it("Emits NewAdminFee event", async () => {
      await expect(swap.setAdminFee(BigNumber.from(1e10))).to.emit(
        swap,
        "NewAdminFee",
      )
    })

    it("Reverts when called by non-owners", async () => {
      await expect(swap.connect(user1).setSwapFee(0)).to.be.reverted
      await expect(swap.connect(user2).setSwapFee(BigNumber.from(1e10))).to.be
        .reverted
    })

    it("Reverts when adminFee is higher than the limit", async () => {
      await expect(swap.setAdminFee(BigNumber.from(1e10).add(1))).to.be.reverted
    })

    it("Succeeds when adminFee is within the limit", async () => {
      await swap.setAdminFee(BigNumber.from(1e10))
      expect((await swap.swapStorage()).adminFee).to.eq(BigNumber.from(1e10))
    })
  })

  describe("getAdminBalance", () => {
    it("Reverts with 'Token index out of range'", async () => {
      await expect(swap.getAdminBalance(3)).to.be.revertedWith(
        "Token index out of range",
      )
    })

    it("Is always 0 when adminFee is set to 0", async () => {
      expect(await swap.getAdminBalance(0)).to.eq(0)
      expect(await swap.getAdminBalance(1)).to.eq(0)

      await swap.connect(user1).swap(0, 1, String(1e17), 0, MAX_UINT256)

      expect(await swap.getAdminBalance(0)).to.eq(0)
      expect(await swap.getAdminBalance(1)).to.eq(0)
    })

    it("Returns expected amounts after swaps when adminFee is higher than 0", async () => {
      // Sets adminFee to 1% of the swap fees
      await swap.setAdminFee(BigNumber.from(10 ** 8))
      await swap.connect(user1).swap(0, 1, String(1e17), 0, MAX_UINT256)

      expect(await swap.getAdminBalance(0)).to.eq(0)
      expect(await swap.getAdminBalance(1)).to.eq(String(998024139765))

      // After the first swap, the pool becomes imbalanced; there are more 0th token than 1st token in the pool.
      // Therefore swapping from 1st -> 0th will result in more 0th token returned
      // Also results in higher fees collected on the second swap.

      await swap.connect(user1).swap(1, 0, String(1e17), 0, MAX_UINT256)

      expect(await swap.getAdminBalance(0)).to.eq(String(1001973776101))
      expect(await swap.getAdminBalance(1)).to.eq(String(998024139765))
    })
  })

  describe("withdrawAdminFees", () => {
    it("Reverts when called by non-owners", async () => {
      await expect(swap.connect(user1).withdrawAdminFees()).to.be.reverted
      await expect(swap.connect(user2).withdrawAdminFees()).to.be.reverted
    })

    it("Succeeds when there are no fees withdrawn", async () => {
      // Sets adminFee to 1% of the swap fees
      await swap.setAdminFee(BigNumber.from(10 ** 8))

      const [
        firstTokenBefore,
        secondTokenBefore,
      ] = await getUserTokenBalances(owner, [firstToken, secondToken])

      await swap.withdrawAdminFees()

      const [
        firstTokenAfter,
        secondTokenAfter,
      ] = await getUserTokenBalances(owner, [firstToken, secondToken])

      expect(firstTokenBefore).to.eq(firstTokenAfter)
      expect(secondTokenBefore).to.eq(secondTokenAfter)
    })

    it("Succeeds with expected amount of fees withdrawn", async () => {
      // Sets adminFee to 1% of the swap fees
      await swap.setAdminFee(BigNumber.from(10 ** 8))
      await swap.connect(user1).swap(0, 1, String(1e17), 0, MAX_UINT256)
      await swap.connect(user1).swap(1, 0, String(1e17), 0, MAX_UINT256)

      expect(await swap.getAdminBalance(0)).to.eq(String(1001973776101))
      expect(await swap.getAdminBalance(1)).to.eq(String(998024139765))

      const [
        firstTokenBefore,
        secondTokenBefore,
      ] = await getUserTokenBalances(owner, [firstToken, secondToken])

      await swap.withdrawAdminFees()

      const [
        firstTokenAfter,
        secondTokenAfter,
      ] = await getUserTokenBalances(owner, [firstToken, secondToken])

      expect(firstTokenAfter.sub(firstTokenBefore)).to.eq(String(1001973776101))
      expect(secondTokenAfter.sub(secondTokenBefore)).to.eq(
        String(998024139765),
      )
    })

    it("Withdrawing admin fees has no impact on users' withdrawal", async () => {
      // Sets adminFee to 1% of the swap fees
      await swap.setAdminFee(BigNumber.from(10 ** 8))
      await swap
        .connect(user1)
        .addLiquidity([String(1e18), String(1e18)], 0, MAX_UINT256)

      for (let i = 0; i < 10; i++) {
        await swap.connect(user2).swap(0, 1, String(1e17), 0, MAX_UINT256)
        await swap.connect(user2).swap(1, 0, String(1e17), 0, MAX_UINT256)
      }

      await swap.withdrawAdminFees()

      const [
        firstTokenBefore,
        secondTokenBefore,
      ] = await getUserTokenBalances(user1, [firstToken, secondToken])

      const user1LPTokenBalance = await swapToken.balanceOf(user1Address)
      await swapToken.connect(user1).approve(swap.address, user1LPTokenBalance)
      await swap
        .connect(user1)
        .removeLiquidity(user1LPTokenBalance, [0, 0], MAX_UINT256)

      const [
        firstTokenAfter,
        secondTokenAfter,
      ] = await getUserTokenBalances(user1, [firstToken, secondToken])

      expect(firstTokenAfter.sub(firstTokenBefore)).to.eq(
        BigNumber.from("1000009516257264879"),
      )

      expect(secondTokenAfter.sub(secondTokenBefore)).to.eq(
        BigNumber.from("1000980987206499309"),
      )
    })
  })

  describe("Guarded launch", () => {
    it("Only owner can remove the guard", async () => {
      expect(await swap.isGuarded()).to.eq(true)
      await expect(swap.connect(user1).setIsGuarded(false)).to.be.reverted
      await swap.connect(owner).setIsGuarded(false)
      expect(await swap.isGuarded()).to.eq(false)
    })

    it("Reverts when depositing over individual limit", async () => {
      const tokenAmount = BigNumber.from(10).pow(22)

      await firstToken.mint(user1Address, tokenAmount)
      await secondToken.mint(user1Address, tokenAmount)

      await expect(
        swap
          .connect(user1)
          .addLiquidity([tokenAmount, tokenAmount], 0, MAX_UINT256),
      ).to.be.revertedWith("Deposit limit reached")
    })

    it("Succeeds when depositing over the individual limit with the guard disabled", async () => {
      const tokenAmount = BigNumber.from(10).pow(22)

      await firstToken.mint(user1Address, tokenAmount)
      await secondToken.mint(user1Address, tokenAmount)

      await swap.connect(owner).setIsGuarded(false)

      await expect(
        swap
          .connect(user1)
          .addLiquidity([tokenAmount, tokenAmount], 0, MAX_UINT256),
      ).to.be.ok
    })

    it("Reverts when depositing over pool cap", async () => {
      await allowlist.setPoolCap(swap.address, String(1e17))

      expect(
        await allowlist.getAllowedAmount(swap.address, user1Address),
      ).to.eq(String(2e20))

      await expect(
        swap
          .connect(user1)
          .addLiquidity([String(1e18), String(1e18)], 0, MAX_UINT256),
      ).to.be.revertedWith("Pool TVL cap reached")
    })
  })

  describe("Test withdrawal fees on removeLiquidity", () => {
    beforeEach(async () => {
      expect(await swapToken.balanceOf(user1Address)).to.eq(0)
      await swap.setDefaultWithdrawFee(String(5e7))
      await swapToken.connect(user1).approve(swap.address, MAX_UINT256)
    })

    it("Removing liquidity immediately after deposit", async () => {
      await swap
        .connect(user1)
        .addLiquidity([String(1e18), String(1e18)], 0, MAX_UINT256)

      const currentPoolTokenBalance = await swapToken.balanceOf(user1Address)

      const depositTimestamp = (
        await swap.getDepositTimestamp(user1Address)
      ).toNumber()

      expect(await swap.calculateCurrentWithdrawFee(user1Address)).to.eq(
        BigNumber.from(5e7),
      )

      const expectedTokenAmounts = await swap.calculateRemoveLiquidity(
        user1Address,
        currentPoolTokenBalance,
      )
      expect(expectedTokenAmounts[0]).to.eq("995000000000000000")
      expect(expectedTokenAmounts[1]).to.eq("995000000000000000")

      const expectedTokenAmountsWithoutWithdrawalFee = await swap.calculateRemoveLiquidity(
        ZERO_ADDRESS,
        currentPoolTokenBalance,
      )
      expect(expectedTokenAmountsWithoutWithdrawalFee[0]).to.eq(String(1e18))
      expect(expectedTokenAmountsWithoutWithdrawalFee[1]).to.eq(String(1e18))

      const [
        firstBalanceBefore,
        secondBalanceBefore,
      ] = await getUserTokenBalances(user1, [firstToken, secondToken])

      // Manually set the timestamp between addLiquidity and removeLiquidity to 1 second
      await setNextTimestamp(depositTimestamp + 1)
      await swap
        .connect(user1)
        .removeLiquidity(currentPoolTokenBalance, [0, 0], MAX_UINT256)

      const [
        firstBalanceAfter,
        secondBalanceAfter,
      ] = await getUserTokenBalances(user1, [firstToken, secondToken])

      // Returned amounts are about 99.5% of initial deposits
      expect(firstBalanceAfter.sub(firstBalanceBefore)).to.eq(
        "995000002100000000",
      )
      expect(secondBalanceAfter.sub(secondBalanceBefore)).to.eq(
        "995000002100000000",
      )
    })

    it("Removing liquidity 2 weeks after deposit", async () => {
      await swap
        .connect(user1)
        .addLiquidity([String(1e18), String(1e18)], 0, MAX_UINT256)

      const depositTimestamp = (
        await swap.getDepositTimestamp(user1Address)
      ).toNumber()

      expect(await swap.calculateCurrentWithdrawFee(user1Address)).to.eq(
        BigNumber.from(5e7),
      )

      const [
        firstBalanceBefore,
        secondBalanceBefore,
      ] = await getUserTokenBalances(user1, [firstToken, secondToken])
      const currentPoolTokenBalance = await swapToken.balanceOf(user1Address)

      // 2 weeks = 2 * 604800 seconds
      await setTimestamp(depositTimestamp + 2 * TIME.WEEKS - 1)

      const expectedTokenAmounts = await swap.calculateRemoveLiquidity(
        user1Address,
        currentPoolTokenBalance,
      )
      expect(expectedTokenAmounts[0]).to.eq("997499998000000000")
      expect(expectedTokenAmounts[1]).to.eq("997499998000000000")

      const expectedTokenAmountsWithoutWithdrawalFee = await swap.calculateRemoveLiquidity(
        ZERO_ADDRESS,
        currentPoolTokenBalance,
      )
      expect(expectedTokenAmountsWithoutWithdrawalFee[0]).to.eq(String(1e18))
      expect(expectedTokenAmountsWithoutWithdrawalFee[1]).to.eq(String(1e18))

      await setNextTimestamp(depositTimestamp + 2 * TIME.WEEKS)
      await swap
        .connect(user1)
        .removeLiquidity(currentPoolTokenBalance, [0, 0], MAX_UINT256)

      const [
        firstBalanceAfter,
        secondBalanceAfter,
      ] = await getUserTokenBalances(user1, [firstToken, secondToken])

      // Returned amounts are 99.75% of initial deposits
      expect(firstBalanceAfter.sub(firstBalanceBefore)).to.eq(
        "997500000000000000",
      )
      expect(secondBalanceAfter.sub(secondBalanceBefore)).to.eq(
        "997500000000000000",
      )
    })

    it("Removing liquidity 4 weeks after deposit", async () => {
      await swap
        .connect(user1)
        .addLiquidity([String(1e18), String(1e18)], 0, MAX_UINT256)

      const depositTimestamp = (
        await swap.getDepositTimestamp(user1Address)
      ).toNumber()

      expect(await swap.calculateCurrentWithdrawFee(user1Address)).to.eq(
        BigNumber.from(5e7),
      )

      const [
        firstBalanceBefore,
        secondBalanceBefore,
      ] = await getUserTokenBalances(user1, [firstToken, secondToken])

      const currentPoolTokenBalance = await swapToken.balanceOf(user1Address)

      // 4 weeks = 4 * 604800 seconds
      await setTimestamp(depositTimestamp + 4 * TIME.WEEKS)
      const expectedTokenAmounts = await swap.calculateRemoveLiquidity(
        user1Address,
        currentPoolTokenBalance,
      )
      expect(expectedTokenAmounts[0]).to.eq(String(1e18))
      expect(expectedTokenAmounts[1]).to.eq(String(1e18))

      const expectedTokenAmountsWithoutWithdrawalFee = await swap.calculateRemoveLiquidity(
        ZERO_ADDRESS,
        currentPoolTokenBalance,
      )
      expect(expectedTokenAmountsWithoutWithdrawalFee[0]).to.eq(String(1e18))
      expect(expectedTokenAmountsWithoutWithdrawalFee[1]).to.eq(String(1e18))

      await swap
        .connect(user1)
        .removeLiquidity(currentPoolTokenBalance, [0, 0], MAX_UINT256)

      const [
        firstBalanceAfter,
        secondBalanceAfter,
      ] = await getUserTokenBalances(user1, [firstToken, secondToken])

      // Returned amounts are 100% of initial deposits
      expect(firstBalanceAfter.sub(firstBalanceBefore)).to.eq(
        "1000000000000000000",
      )
      expect(secondBalanceAfter.sub(secondBalanceBefore)).to.eq(
        "1000000000000000000",
      )
    })
  })

  describe("Test withdrawal fees on removeLiquidityOne", async () => {
    beforeEach(async () => {
      await swapToken.approve(swap.address, MAX_UINT256)
      await swap.removeLiquidity(
        await swapToken.balanceOf(await owner.getAddress()),
        [0, 0],
        MAX_UINT256,
      )
      expect(await swapToken.totalSupply()).to.eq(0)
      await swap.setDefaultWithdrawFee(String(5e7))

      // reset the pool
      await swap.addLiquidity([String(1e19), String(1e19)], 0, MAX_UINT256)
      await swapToken.connect(user1).approve(swap.address, MAX_UINT256)
    })

    it("Removing liquidity immediately after deposit", async () => {
      await swap
        .connect(user1)
        .addLiquidity([String(1e18), String(1e18)], 0, MAX_UINT256)
      const depositTimestamp = (
        await swap.getDepositTimestamp(user1Address)
      ).toNumber()

      expect(await swap.calculateCurrentWithdrawFee(user1Address)).to.eq(
        BigNumber.from(5e7),
      )

      const firstBalanceBefore = await getUserTokenBalance(user1, firstToken)
      const swapTokenBalance = await getUserTokenBalance(user1, swapToken)

      const expectedFirstTokenAmount = await swap.calculateRemoveLiquidityOneToken(
        user1Address,
        swapTokenBalance,
        0,
      )
      expect(expectedFirstTokenAmount).to.eq("1987041984559878425")

      const expectedFirstTokenAmountWithoutWithdrawalFee = await swap.calculateRemoveLiquidityOneToken(
        ZERO_ADDRESS,
        swapTokenBalance,
        0,
      )
      expect(expectedFirstTokenAmountWithoutWithdrawalFee).to.eq(
        "1997027120160681835",
      )

      await setNextTimestamp(depositTimestamp + 1)
      await swap
        .connect(user1)
        .removeLiquidityOneToken(swapTokenBalance, 0, 0, MAX_UINT256)

      const firstBalanceAfter = await getUserTokenBalance(user1, firstToken)

      // Close to 1987041984559878425
      expect(firstBalanceAfter.sub(firstBalanceBefore)).to.eq(
        "1987041988753635378",
      )
    })

    it("Removing liquidity 2 weeks after deposit", async () => {
      await swap
        .connect(user1)
        .addLiquidity([String(1e18), String(1e18)], 0, MAX_UINT256)
      const depositTimestamp = (
        await swap.getDepositTimestamp(user1Address)
      ).toNumber()

      expect(await swap.calculateCurrentWithdrawFee(user1Address)).to.eq(
        BigNumber.from(5e7),
      )

      const [
        firstBalanceBefore,
        swapTokenBalance,
      ] = await getUserTokenBalances(user1, [firstToken, swapToken])

      const initiallyExpectedFirstTokenAmount = await swap.calculateRemoveLiquidityOneToken(
        user1Address,
        swapTokenBalance,
        0,
      )
      expect(initiallyExpectedFirstTokenAmount).to.eq("1987041984559878425")

      const expectedFirstTokenAmountWithoutWithdrawalFee = await swap.calculateRemoveLiquidityOneToken(
        ZERO_ADDRESS,
        swapTokenBalance,
        0,
      )
      expect(expectedFirstTokenAmountWithoutWithdrawalFee).to.eq(
        "1997027120160681835",
      )

      await setTimestamp(depositTimestamp + 2 * TIME.WEEKS - 1)

      const expectedFirstTokenAmount = await swap.calculateRemoveLiquidityOneToken(
        user1Address,
        swapTokenBalance,
        0,
      )
      expect(expectedFirstTokenAmount).to.eq("1992034548366225890")

      await setNextTimestamp(depositTimestamp + 2 * TIME.WEEKS)

      await swap
        .connect(user1)
        .removeLiquidityOneToken(swapTokenBalance, 0, 0, MAX_UINT256)

      const firstBalanceAfter = await getUserTokenBalance(user1, firstToken)

      // 1997027120160681835 * 99.75% = 1992034552360280130
      expect(firstBalanceAfter.sub(firstBalanceBefore)).to.eq(
        "1992034552360280130",
      )
    })

    it("Removing liquidity 4 weeks after deposit", async () => {
      await swap
        .connect(user1)
        .addLiquidity([String(1e18), String(1e18)], 0, MAX_UINT256)
      const depositTimestamp = (
        await swap.getDepositTimestamp(user1Address)
      ).toNumber()

      expect(await swap.calculateCurrentWithdrawFee(user1Address)).to.eq(
        BigNumber.from(5e7),
      )

      const [
        firstBalanceBefore,
        swapTokenBalance,
      ] = await getUserTokenBalances(user1, [firstToken, swapToken])

      const initiallyExpectedFirstTokenAmount = await swap.calculateRemoveLiquidityOneToken(
        user1Address,
        swapTokenBalance,
        0,
      )
      expect(initiallyExpectedFirstTokenAmount).to.eq("1987041984559878425")

      const expectedFirstTokenAmountWithoutWithdrawalFee = await swap.calculateRemoveLiquidityOneToken(
        ZERO_ADDRESS,
        swapTokenBalance,
        0,
      )
      expect(expectedFirstTokenAmountWithoutWithdrawalFee).to.eq(
        "1997027120160681835",
      )

      await setTimestamp(depositTimestamp + 4 * TIME.WEEKS)

      const expectedFirstTokenAmount = await swap.calculateRemoveLiquidityOneToken(
        user1Address,
        swapTokenBalance,
        0,
      )
      expect(expectedFirstTokenAmount).to.eq("1997027120160681835")

      await swap
        .connect(user1)
        .removeLiquidityOneToken(swapTokenBalance, 0, 0, MAX_UINT256)

      const firstBalanceAfter = await getUserTokenBalance(user1, firstToken)

      // 1997027120160681835 * 100%
      expect(firstBalanceAfter.sub(firstBalanceBefore)).to.eq(
        "1997027120160681835",
      )
    })
  })

  describe("Test withdrawal fees on removeLiquidityImbalance", async () => {
    beforeEach(async () => {
      await swapToken.approve(swap.address, MAX_UINT256)
      await swap.removeLiquidity(
        await swapToken.balanceOf(await owner.getAddress()),
        [0, 0],
        MAX_UINT256,
      )
      expect(await swapToken.totalSupply()).to.eq(0)
      await swap.setDefaultWithdrawFee(String(5e7))

      // reset the pool
      await swap.addLiquidity([String(1e19), String(1e19)], 0, MAX_UINT256)
      await swapToken.connect(user1).approve(swap.address, MAX_UINT256)
    })

    it("Removing liquidity immediately after deposit", async () => {
      await swap
        .connect(user1)
        .addLiquidity([String(1e18), String(1e18)], 0, MAX_UINT256)
      const depositTimestamp = (
        await swap.getDepositTimestamp(user1Address)
      ).toNumber()

      expect(await swap.calculateCurrentWithdrawFee(user1Address)).to.eq(
        BigNumber.from(5e7),
      )

      const [
        firstTokenBefore,
        secondTokenBefore,
        swapTokenBefore,
      ] = await getUserTokenBalances(user1, [
        firstToken,
        secondToken,
        swapToken,
      ])

      const expectedBurnAmount = await swap.calculateTokenAmount(
        user1Address,
        [String(1e18), String(1e17)],
        false,
      )
      expect(expectedBurnAmount).to.eq("1105910196876519474")

      const expectedBurnAmountWithoutWithdrawalFee = await swap.calculateTokenAmount(
        ZERO_ADDRESS,
        [String(1e18), String(1e17)],
        false,
      )
      expect(expectedBurnAmountWithoutWithdrawalFee).to.eq(
        "1100380645892136877",
      )

      await setNextTimestamp(depositTimestamp + 1)
      await swap
        .connect(user1)
        .removeLiquidityImbalance(
          [String(1e18), String(1e17)],
          swapTokenBefore,
          MAX_UINT256,
        )

      const [
        firstTokenAfter,
        secondTokenAfter,
        swapTokenAfter,
      ] = await getUserTokenBalances(user1, [
        firstToken,
        secondToken,
        swapToken,
      ])

      expect(firstTokenAfter.sub(firstTokenBefore)).to.eq(String(1e18))
      expect(secondTokenAfter.sub(secondTokenBefore)).to.eq(String(1e17))

      // Below comparison with defaultWithdrawFee set to zero results in 1100830653956319289
      // Total amount of burned token should be close to
      // 1100830653956319289 / 0.995

      // Actual amount burned / expected amount burned = 1.00040895461
      expect(swapTokenBefore.sub(swapTokenAfter)).to.eq("1106362463952721723")
    })

    it("Removing liquidity 2 weeks after deposit", async () => {
      await swap
        .connect(user1)
        .addLiquidity([String(1e18), String(1e18)], 0, MAX_UINT256)
      const depositTimestamp = (
        await swap.getDepositTimestamp(user1Address)
      ).toNumber()

      expect(await swap.calculateCurrentWithdrawFee(user1Address)).to.eq(
        BigNumber.from(5e7),
      )

      const [
        firstTokenBefore,
        secondTokenBefore,
        swapTokenBefore,
      ] = await getUserTokenBalances(user1, [
        firstToken,
        secondToken,
        swapToken,
      ])

      await setTimestamp(depositTimestamp + 2 * TIME.WEEKS - 1)

      const expectedBurnAmount = await swap.calculateTokenAmount(
        user1Address,
        [String(1e18), String(1e17)],
        false,
      )
      expect(expectedBurnAmount).to.eq("1103138494334249489")

      const expectedBurnAmountWithoutWithdrawalFee = await swap.calculateTokenAmount(
        ZERO_ADDRESS,
        [String(1e18), String(1e17)],
        false,
      )
      expect(expectedBurnAmountWithoutWithdrawalFee).to.eq(
        "1100380645892136877",
      )

      await setNextTimestamp(depositTimestamp + 2 * TIME.WEEKS)
      await swap
        .connect(user1)
        .removeLiquidityImbalance(
          [String(1e18), String(1e17)],
          swapTokenBefore,
          MAX_UINT256,
        )

      const [
        firstTokenAfter,
        secondTokenAfter,
        swapTokenAfter,
      ] = await getUserTokenBalances(user1, [
        firstToken,
        secondToken,
        swapToken,
      ])

      expect(firstTokenAfter.sub(firstTokenBefore)).to.eq(String(1e18))
      expect(secondTokenAfter.sub(secondTokenBefore)).to.eq(String(1e17))

      // 1100830653956319289 / 0.9975 = 1103589628026385252
      // Actual amount burned / expected amount burned = 1.00040895472
      expect(swapTokenBefore.sub(swapTokenAfter)).to.eq("1103589628026385252")
    })

    it("Removing liquidity 4 weeks after deposit", async () => {
      await swap
        .connect(user1)
        .addLiquidity([String(1e18), String(1e18)], 0, MAX_UINT256)
      const depositTimestamp = (
        await swap.getDepositTimestamp(user1Address)
      ).toNumber()

      expect(await swap.calculateCurrentWithdrawFee(user1Address)).to.eq(
        BigNumber.from(5e7),
      )

      const [
        firstTokenBefore,
        secondTokenBefore,
        swapTokenBefore,
      ] = await getUserTokenBalances(user1, [
        firstToken,
        secondToken,
        swapToken,
      ])

      await setTimestamp(depositTimestamp + 4 * TIME.WEEKS)

      const expectedBurnAmount = await swap.calculateTokenAmount(
        user1Address,
        [String(1e18), String(1e17)],
        false,
      )
      expect(expectedBurnAmount).to.eq("1100380645892136877")

      const expectedBurnAmountWithoutWithdrawalFee = await swap.calculateTokenAmount(
        ZERO_ADDRESS,
        [String(1e18), String(1e17)],
        false,
      )
      expect(expectedBurnAmountWithoutWithdrawalFee).to.eq(
        "1100380645892136877",
      )

      await swap
        .connect(user1)
        .removeLiquidityImbalance(
          [String(1e18), String(1e17)],
          swapTokenBefore,
          MAX_UINT256,
        )

      const [
        firstTokenAfter,
        secondTokenAfter,
        swapTokenAfter,
      ] = await getUserTokenBalances(user1, [
        firstToken,
        secondToken,
        swapToken,
      ])

      expect(firstTokenAfter.sub(firstTokenBefore)).to.eq(String(1e18))
      expect(secondTokenAfter.sub(secondTokenBefore)).to.eq(String(1e17))

      // 1100830653956319289 / 1.0000 = 1100830653956319289
      // Actual amount burned / expected amount burned = 1.00040895672
      expect(swapTokenBefore.sub(swapTokenAfter)).to.eq("1100830653956319289")
    })
  })

  describe("Verify changing withdraw fee works as expected", async () => {
    // This test ensures that changing withdraw fee impacts deposits made in the past
    //
    // [Cases when withdraw fee is increased]
    // - When fee is increased from 0
    // Current balance and last deposit time is used for fee calculation.
    // Therefore the fee decays from full amount since the last deposit.
    // If the last deposit was more than 4 weeks prior to the fee increase, fee should be 0.
    //
    // - When fee is increased from x% to y%, where x > 0
    // Discounts from past deposits should apply accordingly and total fee should increase by rate of (y/x).
    //
    // [Cases when withdraw fee is decreased]
    // - When fee is decreased to 0
    // Fee should be 0 regardless when the user last deposited.
    //
    // - When fee is decreased from x% to y%, where y > 0
    // Discounts from past deposits should apply accordingly and total fee should decrease by rate of (y/x).

    it("Increase withdraw fee from 0% to 0.5%, immediately after last deposit", async () => {
      // User 2 adds liquidity once when fee is 0%
      await swap
        .connect(user2)
        .addLiquidity(
          [String(1e18), String(1e18)],
          0,
          (await getCurrentBlockTimestamp()) + 60,
        )
      expect(await swap.calculateCurrentWithdrawFee(user2Address)).to.be.eq(0)

      // User 2 adds liquidity again at 2 weeks time
      const nextTimestamp = (await getCurrentBlockTimestamp()) + TIME.WEEKS * 2
      await setNextTimestamp(nextTimestamp)
      await swap
        .connect(user2)
        .addLiquidity([String(1e18), String(1e18)], 0, nextTimestamp + 60)
      expect(await swap.calculateCurrentWithdrawFee(user2Address)).to.be.eq(0)

      // Fee is updated to 0.5%
      await swap.setDefaultWithdrawFee(String(5e7))

      // Fee should linearly decay from 0.5% to 0% since the last deposit
      // (Fee is bit less than 0.5% because `swap.setDefaultWithdrawFee` is called one block after the last deposit)
      expect(await swap.calculateCurrentWithdrawFee(user2Address)).to.be.eq(
        49999979,
      )

      // 2 weeks pass
      // Fee should be around 2.5e7
      await setTimestamp((await getCurrentBlockTimestamp()) + TIME.WEEKS * 2)
      expect(await swap.calculateCurrentWithdrawFee(user2Address)).to.be.eq(
        24999979,
      )
    })

    it("Increase withdraw fee from 0% to 0.5%, 2 weeks after last deposit", async () => {
      // User 2 adds liquidity once when fee is 0%
      await swap
        .connect(user2)
        .addLiquidity(
          [String(1e18), String(1e18)],
          0,
          (await getCurrentBlockTimestamp()) + 60,
        )
      expect(await swap.calculateCurrentWithdrawFee(user2Address)).to.be.eq(0)

      // User 2 adds liquidity again at 2 weeks time
      let nextTimestamp = (await getCurrentBlockTimestamp()) + TIME.WEEKS * 2
      await setNextTimestamp(nextTimestamp)
      await swap
        .connect(user2)
        .addLiquidity([String(1e18), String(1e18)], 0, nextTimestamp + 60)
      expect(await swap.calculateCurrentWithdrawFee(user2Address)).to.be.eq(0)

      // After 2 weeks since last deposit Fee is updated to 0.5%
      nextTimestamp = (await getCurrentBlockTimestamp()) + TIME.WEEKS * 2
      await setNextTimestamp(nextTimestamp)
      await swap.setDefaultWithdrawFee(String(5e7))

      // Since 2 weeks is already past, fee should linearly decay from 0.25% to 0% over 2 weeks
      // Fee should start aat 0.25% and decay to 0% linearly over the next 2 weeks
      expect(await swap.calculateCurrentWithdrawFee(user2Address)).to.be.eq(
        25000000,
      )

      // 2 weeks pass
      // Fee should be 0
      await setTimestamp((await getCurrentBlockTimestamp()) + TIME.WEEKS * 2)
      expect(await swap.calculateCurrentWithdrawFee(user2Address)).to.be.eq(0)
    })

    it("Increase withdraw fee from 0% to 0.5%, 4 weeks after last deposit", async () => {
      // User 2 adds liquidity once when fee is 0%
      await swap
        .connect(user2)
        .addLiquidity(
          [String(1e18), String(1e18)],
          0,
          (await getCurrentBlockTimestamp()) + 60,
        )
      expect(await swap.calculateCurrentWithdrawFee(user2Address)).to.be.eq(0)

      // User 2 adds liquidity again at 2 weeks time
      let nextTimestamp = (await getCurrentBlockTimestamp()) + TIME.WEEKS * 2
      await setNextTimestamp(nextTimestamp)
      await swap
        .connect(user2)
        .addLiquidity([String(1e18), String(1e18)], 0, nextTimestamp + 60)
      expect(await swap.calculateCurrentWithdrawFee(user2Address)).to.be.eq(0)

      // After 4 weeks since last deposit, fee is updated to 0.5%
      nextTimestamp = (await getCurrentBlockTimestamp()) + TIME.WEEKS * 4
      await setNextTimestamp(nextTimestamp)
      await swap.setDefaultWithdrawFee(String(5e7))

      // Since 4 weeks is already past since last deposit, fee should be 0.
      expect(await swap.calculateCurrentWithdrawFee(user2Address)).to.be.eq(0)
    })

    it("Increase withdraw fee from 0.5% to 1%", async () => {
      await swap.setDefaultWithdrawFee(String(5e7))

      // User 2 adds liquidity once when fee is 0.5%
      await swap
        .connect(user2)
        .addLiquidity(
          [String(1e18), String(1e18)],
          0,
          (await getCurrentBlockTimestamp()) + 60,
        )
      expect(await swap.calculateCurrentWithdrawFee(user2Address)).to.be.eq(
        50000000,
      )

      // User 2 adds liquidity again at 2 weeks time
      // First deposit is discounted to half. Full fee is applied to second deposit
      // Total withdraw fee should come out to 0.375%
      // ((1e18 * 0.25%) + (1e18 * 0.5%)) / 2e18 = 0.375%
      const nextTimestamp = (await getCurrentBlockTimestamp()) + TIME.WEEKS * 2
      await setNextTimestamp(nextTimestamp)
      await swap
        .connect(user2)
        .addLiquidity([String(1e18), String(1e18)], 0, nextTimestamp + 60)
      expect(await swap.calculateCurrentWithdrawFee(user2Address)).to.be.eq(
        37500000,
      )

      // Fee is updated to 1%
      // Same math should apply as before but with base fee of 1%
      // ((1e18 * 0.5%) + (1e18 * 1%)) / 2e18 = 0.75%
      await swap.setDefaultWithdrawFee(String(1e8))
      expect(await swap.calculateCurrentWithdrawFee(user2Address)).to.be.eq(
        74999968,
      )

      // 2 weeks pass
      // Fee should be around 2.5e7
      await setTimestamp((await getCurrentBlockTimestamp()) + TIME.WEEKS * 2)
      expect(await swap.calculateCurrentWithdrawFee(user2Address)).to.be.eq(
        37499968,
      )
    })

    it("Decrease withdraw fee from 0.5% to 0%", async () => {
      await swap.setDefaultWithdrawFee(String(5e7))

      // User 2 adds liquidity once when fee is 0.5%
      await swap
        .connect(user2)
        .addLiquidity(
          [String(1e18), String(1e18)],
          0,
          (await getCurrentBlockTimestamp()) + 60,
        )
      expect(await swap.calculateCurrentWithdrawFee(user2Address)).to.be.eq(
        50000000,
      )

      // User 2 adds liquidity again at 2 weeks time
      // First deposit is discounted to half. Full fee is applied to second deposit
      // Total withdraw fee should come out to 0.375%
      // ((1e18 * 0.25%) + (1e18 * 0.5%)) / 2e18 = 0.375%
      const nextTimestamp = (await getCurrentBlockTimestamp()) + TIME.WEEKS * 2
      await setNextTimestamp(nextTimestamp)
      await swap
        .connect(user2)
        .addLiquidity([String(1e18), String(1e18)], 0, nextTimestamp + 60)
      expect(await swap.calculateCurrentWithdrawFee(user2Address)).to.be.eq(
        37500000,
      )

      // Fee is updated to 0%
      await swap.setDefaultWithdrawFee(String(0))
      expect(await swap.calculateCurrentWithdrawFee(user2Address)).to.be.eq(0)

      // 2 weeks pass
      await setTimestamp((await getCurrentBlockTimestamp()) + TIME.WEEKS * 2)
      expect(await swap.calculateCurrentWithdrawFee(user2Address)).to.be.eq(0)
    })

    it("Decrease withdraw fee from 1% to 0.5%", async () => {
      await swap.setDefaultWithdrawFee(String(1e8))

      // User 2 adds liquidity once when fee is 1%
      await swap
        .connect(user2)
        .addLiquidity(
          [String(1e18), String(1e18)],
          0,
          (await getCurrentBlockTimestamp()) + 60,
        )
      expect(await swap.calculateCurrentWithdrawFee(user2Address)).to.be.eq(
        100000000,
      )

      // User 2 adds liquidity again at 2 weeks time
      // First deposit is discounted to half. Full fee is applied to second deposit
      // Total withdraw fee should come out to 0.75%
      // ((1e18 * 0.5%) + (1e18 * 1%)) / 2e18 = 0.75%
      const nextTimestamp = (await getCurrentBlockTimestamp()) + TIME.WEEKS * 2
      await setNextTimestamp(nextTimestamp)
      await swap
        .connect(user2)
        .addLiquidity([String(1e18), String(1e18)], 0, nextTimestamp + 60)
      expect(await swap.calculateCurrentWithdrawFee(user2Address)).to.be.eq(
        75000000,
      )

      // Fee is decreased to 0.5%
      // Fee should decrease by half
      await swap.setDefaultWithdrawFee(String(5e7))
      expect(await swap.calculateCurrentWithdrawFee(user2Address)).to.be.eq(
        37499984,
      )

      // 2 weeks pass
      await setTimestamp((await getCurrentBlockTimestamp()) + TIME.WEEKS * 2)
      expect(await swap.calculateCurrentWithdrawFee(user2Address)).to.be.eq(
        18749984,
      )

      // 2 weeks pass. This is 4 weeks mark since last deposit. Fee should be 0.
      await setTimestamp((await getCurrentBlockTimestamp()) + TIME.WEEKS * 2)
      expect(await swap.calculateCurrentWithdrawFee(user2Address)).to.be.eq(0)
    })
  })

  describe("updateUserWithdrawFee", async () => {
    it("Reverts with 'Only token transfers can update withdraw fee'", async () => {
      await expect(
        swap.connect(user1).updateUserWithdrawFee(ZERO_ADDRESS, String(5e7)),
      ).to.be.revertedWith("Only token transfers can update withdraw fee")
    })

    it("Test adding liquidity, and once again at 2 weeks mark then removing all deposits at 4 weeks mark", async () => {
      await swap.setDefaultWithdrawFee(String(5e7))
      await swap
        .connect(user1)
        .addLiquidity([String(1e18), String(1e18)], 0, MAX_UINT256)
      const depositTimestamp = (
        await swap.getDepositTimestamp(user1Address)
      ).toNumber()

      expect(await swap.calculateCurrentWithdrawFee(user1Address)).to.eq(
        BigNumber.from(5e7),
      )

      // 2 weeks after
      await setNextTimestamp(depositTimestamp + 2 * TIME.WEEKS)
      await swap
        .connect(user1)
        .addLiquidity([String(2e18), String(2e18)], 0, MAX_UINT256)

      // At 2 weeks mark, half of first deposit's withdrawal fee is discounted, 0.25%.
      // We are adding twice the amount of first deposit at full withdrawal fee amount, 0.5%.
      // Remainder of the fees + new fees is then again stretched out to be discounted over the decay period (4 weeks)
      // (2e18 * 0.25% + 4e18 * 0.5%) / 6e18 = 0.41666666%
      expect(await swap.calculateCurrentWithdrawFee(user1Address)).to.eq(
        BigNumber.from("41666666"),
      )

      await swapToken
        .connect(user1)
        .approve(swap.address, await swapToken.balanceOf(user1Address))

      const [
        firstBalanceBefore,
        secondBalanceBefore,
      ] = await getUserTokenBalances(user1, [firstToken, secondToken])
      const currentPoolTokenBalance = await swapToken.balanceOf(user1Address)

      // 4 weeks after initial deposit
      await setNextTimestamp(depositTimestamp + 4 * TIME.WEEKS)
      await swap
        .connect(user1)
        .removeLiquidity(currentPoolTokenBalance, [0, 0], MAX_UINT256)

      const [
        firstBalanceAfter,
        secondBalanceAfter,
      ] = await getUserTokenBalances(user1, [firstToken, secondToken])

      // Returned amounts are (100 - 0.41666666 / 2) = 99.79166667% of total deposits
      // 3e18 * 99.79166667% = 2.9937500001e18
      expect(firstBalanceAfter.sub(firstBalanceBefore)).to.eq(
        "2993750000100000000",
      )
      expect(secondBalanceAfter.sub(secondBalanceBefore)).to.eq(
        "2993750000100000000",
      )
    })

    it("Verify withdraw fees are updated on transfer", async () => {
      await swap.setDefaultWithdrawFee(String(5e7))
      await swap
        .connect(user1)
        .addLiquidity([String(1e18), String(1e18)], 0, MAX_UINT256)
      const depositTimestamp = (
        await swap.getDepositTimestamp(user1Address)
      ).toNumber()

      expect(await swap.calculateCurrentWithdrawFee(user1Address)).to.eq(
        BigNumber.from(5e7),
      )

      // 2 weeks after
      await setNextTimestamp(depositTimestamp + 2 * TIME.WEEKS)
      await swap
        .connect(user1)
        .addLiquidity([String(2e18), String(2e18)], 0, MAX_UINT256)

      // At 2 weeks mark, half of first deposit's withdrawal fee is discounted, 0.25%.
      // We are adding twice the amount of first deposit at full withdrawal fee amount, 0.5%.
      // Remainder of the fees + new fees is then again stretched out to be discounted over the decay period (4 weeks)
      // (2e18 * 0.25% + 4e18 * 0.5%) / 6e18 = 0.41666666%
      expect(await swap.calculateCurrentWithdrawFee(user1Address)).to.eq(
        BigNumber.from("41666666"),
      )

      // Transfer some of swap token from user1 to user2
      await swapToken.connect(user1).transfer(user2Address, String(1e18))

      // Verify user1's fee has not changed
      expect(await swap.calculateCurrentWithdrawFee(user1Address)).to.eq(
        BigNumber.from("41666649"),
      )

      // Verify user2's fee is set to default value
      expect(await swap.calculateCurrentWithdrawFee(user2Address)).to.eq(
        BigNumber.from("50000000"),
      )

      await setTimestamp((await getCurrentBlockTimestamp()) + 2 * TIME.WEEKS)

      // Verify user2's fee decays as expected
      expect(await swap.calculateCurrentWithdrawFee(user2Address)).to.eq(
        BigNumber.from("25000000"),
      )

      // Transfer more tokens to user2
      await swapToken.connect(user1).transfer(user2Address, String(1e18))

      // Verify user2's fee has updated with discounted rate
      expect(await swap.calculateCurrentWithdrawFee(user2Address)).to.eq(
        BigNumber.from("37499989"),
      )
    })
  })

  describe("setDefaultWithdrawFee", () => {
    it("Emits NewWithdrawFee event", async () => {
      await expect(swap.setDefaultWithdrawFee(String(5e7))).to.emit(
        swap,
        "NewWithdrawFee",
      )
    })

    it("Setting the withdraw fee affects past deposits as well", async () => {
      await swap.setDefaultWithdrawFee(String(5e7))
      await swap
        .connect(user1)
        .addLiquidity([String(1e18), String(1e18)], 0, MAX_UINT256)

      expect(await swap.calculateCurrentWithdrawFee(user1Address)).to.eq(
        BigNumber.from(5e7),
      )

      await swap.setDefaultWithdrawFee(String(0))

      expect(await swap.calculateCurrentWithdrawFee(user1Address)).to.eq(
        BigNumber.from(0),
      )
    })

    it("Reverts when fee is too high", async () => {
      await expect(swap.setDefaultWithdrawFee(String(15e8))).to.be.reverted
    })
  })

  describe("rampA", () => {
    it("Emits RampA event", async () => {
      await expect(
        swap.rampA(
          100,
          (await getCurrentBlockTimestamp()) + 14 * TIME.DAYS + 1,
        ),
      ).to.emit(swap, "RampA")
    })

    it("Succeeds to ramp upwards", async () => {
      // Create imbalanced pool to measure virtual price change
      // We expect virtual price to increase as A decreases
      await swap.addLiquidity([String(1e18), 0], 0, MAX_UINT256)

      // call rampA(), changing A to 100 within a span of 14 days
      const endTimestamp =
        (await getCurrentBlockTimestamp()) + 14 * TIME.DAYS + 1
      await swap.rampA(100, endTimestamp)

      // +0 seconds since ramp A
      expect(await swap.getA()).to.be.eq(50)
      expect(await swap.getAPrecise()).to.be.eq(5000)
      expect(await swap.getVirtualPrice()).to.be.eq("1000167146429977312")

      // set timestamp to +100000 seconds
      await setTimestamp((await getCurrentBlockTimestamp()) + 100000)
      expect(await swap.getA()).to.be.eq(54)
      expect(await swap.getAPrecise()).to.be.eq(5413)
      expect(await swap.getVirtualPrice()).to.be.eq("1000258443200231295")

      // set timestamp to the end of ramp period
      await setTimestamp(endTimestamp)
      expect(await swap.getA()).to.be.eq(100)
      expect(await swap.getAPrecise()).to.be.eq(10000)
      expect(await swap.getVirtualPrice()).to.be.eq("1000771363829405068")
    })

    it("Succeeds to ramp downwards", async () => {
      // Create imbalanced pool to measure virtual price change
      // We expect virtual price to decrease as A decreases
      await swap.addLiquidity([String(1e18), 0], 0, MAX_UINT256)

      // call rampA()
      const endTimestamp =
        (await getCurrentBlockTimestamp()) + 14 * TIME.DAYS + 1
      await swap.rampA(25, endTimestamp)

      // +0 seconds since ramp A
      expect(await swap.getA()).to.be.eq(50)
      expect(await swap.getAPrecise()).to.be.eq(5000)
      expect(await swap.getVirtualPrice()).to.be.eq("1000167146429977312")

      // set timestamp to +100000 seconds
      await setTimestamp((await getCurrentBlockTimestamp()) + 100000)
      expect(await swap.getA()).to.be.eq(47)
      expect(await swap.getAPrecise()).to.be.eq(4794)
      expect(await swap.getVirtualPrice()).to.be.eq("1000115870150391894")

      // set timestamp to the end of ramp period
      await setTimestamp(endTimestamp)
      expect(await swap.getA()).to.be.eq(25)
      expect(await swap.getAPrecise()).to.be.eq(2500)
      expect(await swap.getVirtualPrice()).to.be.eq("998999574522335473")
    })

    it("Reverts when non-owner calls it", async () => {
      await expect(
        swap
          .connect(user1)
          .rampA(55, (await getCurrentBlockTimestamp()) + 14 * TIME.DAYS + 1),
      ).to.be.reverted
    })

    it("Reverts with 'New ramp cannot be started until 1 day has passed'", async () => {
      await swap.rampA(
        55,
        (await getCurrentBlockTimestamp()) + 14 * TIME.DAYS + 1,
      )
      await expect(
        swap.rampA(55, (await getCurrentBlockTimestamp()) + 14 * TIME.DAYS + 1),
      ).to.be.revertedWith("New ramp cannot be started until 1 day has passed")
    })

    it("Reverts with 'Insufficient ramp time'", async () => {
      await expect(
        swap.rampA(55, (await getCurrentBlockTimestamp()) + 14 * TIME.DAYS - 1),
      ).to.be.revertedWith("Insufficient ramp time")
    })

    it("Reverts with 'futureA_ must be between 0 and MAX_A'", async () => {
      await expect(
        swap.rampA(0, (await getCurrentBlockTimestamp()) + 14 * TIME.DAYS + 1),
      ).to.be.revertedWith("futureA_ must be between 0 and MAX_A")
    })

    it("Reverts with 'futureA_ is too small'", async () => {
      await expect(
        swap.rampA(24, (await getCurrentBlockTimestamp()) + 14 * TIME.DAYS + 1),
      ).to.be.revertedWith("futureA_ is too small")
    })

    it("Reverts with 'futureA_ is too large'", async () => {
      await expect(
        swap.rampA(
          101,
          (await getCurrentBlockTimestamp()) + 14 * TIME.DAYS + 1,
        ),
      ).to.be.revertedWith("futureA_ is too large")
    })
  })

  describe("stopRampA", () => {
    it("Emits StopRampA event", async () => {
      // call rampA()
      await swap.rampA(
        100,
        (await getCurrentBlockTimestamp()) + 14 * TIME.DAYS + 1,
      )

      // Stop ramp
      expect(swap.stopRampA()).to.emit(swap, "StopRampA")
    })

    it("Stop ramp succeeds", async () => {
      // call rampA()
      const endTimestamp =
        (await getCurrentBlockTimestamp()) + 14 * TIME.DAYS + 1
      await swap.rampA(100, endTimestamp)

      // set timestamp to +100000 seconds
      await setTimestamp((await getCurrentBlockTimestamp()) + 100000)
      expect(await swap.getA()).to.be.eq(54)
      expect(await swap.getAPrecise()).to.be.eq(5413)

      // Stop ramp
      await swap.stopRampA()
      expect(await swap.getA()).to.be.eq(54)
      expect(await swap.getAPrecise()).to.be.eq(5413)

      // set timestamp to endTimestamp
      await setTimestamp(endTimestamp)

      // verify ramp has stopped
      expect(await swap.getA()).to.be.eq(54)
      expect(await swap.getAPrecise()).to.be.eq(5413)
    })

    it("Reverts with 'Ramp is already stopped'", async () => {
      // call rampA()
      const endTimestamp =
        (await getCurrentBlockTimestamp()) + 14 * TIME.DAYS + 1
      await swap.rampA(100, endTimestamp)

      // set timestamp to +10000 seconds
      await setTimestamp((await getCurrentBlockTimestamp()) + 100000)
      expect(await swap.getA()).to.be.eq(54)
      expect(await swap.getAPrecise()).to.be.eq(5413)

      // Stop ramp
      await swap.stopRampA()
      expect(await swap.getA()).to.be.eq(54)
      expect(await swap.getAPrecise()).to.be.eq(5413)

      // check call reverts when ramp is already stopped
      expect(swap.stopRampA()).to.be.revertedWith("Ramp is already stopped")
    })
  })

  describe("Check for timestamp manipulations", () => {
    it("Check for maximum differences in A and virtual price when A is increasing", async () => {
      // Create imbalanced pool to measure virtual price change
      // Sets the pool in 2:1 ratio where firstToken is significantly cheaper than secondToken
      await swap.addLiquidity([String(1e18), 0], 0, MAX_UINT256)

      // Initial A and virtual price
      expect(await swap.getA()).to.be.eq(50)
      expect(await swap.getAPrecise()).to.be.eq(5000)
      expect(await swap.getVirtualPrice()).to.be.eq("1000167146429977312")

      // Start ramp
      await swap.rampA(
        100,
        (await getCurrentBlockTimestamp()) + 14 * TIME.DAYS + 1,
      )

      // Malicious miner skips 900 seconds
      await setTimestamp((await getCurrentBlockTimestamp()) + 900)

      expect(await swap.getA()).to.be.eq(50)
      expect(await swap.getAPrecise()).to.be.eq(5003)
      expect(await swap.getVirtualPrice()).to.be.eq("1000167862696363286")

      // Max increase of A between two blocks
      // 5003 / 5000
      // = 1.0006

      // Max increase of virtual price between two blocks (at 2:1 ratio of tokens, starting A = 50)
      // 1000167862696363286 / 1000167146429977312
      // = 1.00000071615
    })

    it("Check for maximum differences in A and virtual price when A is decreasing", async () => {
      // Create imbalanced pool to measure virtual price change
      // Sets the pool in 2:1 ratio where firstToken is significantly cheaper than secondToken
      await swap.addLiquidity([String(1e18), 0], 0, MAX_UINT256)

      // Initial A and virtual price
      expect(await swap.getA()).to.be.eq(50)
      expect(await swap.getAPrecise()).to.be.eq(5000)
      expect(await swap.getVirtualPrice()).to.be.eq("1000167146429977312")

      // Start ramp
      await swap.rampA(
        25,
        (await getCurrentBlockTimestamp()) + 14 * TIME.DAYS + 1,
      )

      // Malicious miner skips 900 seconds
      await setTimestamp((await getCurrentBlockTimestamp()) + 900)

      expect(await swap.getA()).to.be.eq(49)
      expect(await swap.getAPrecise()).to.be.eq(4999)
      expect(await swap.getVirtualPrice()).to.be.eq("1000166907487883089")

      // Max decrease of A between two blocks
      // 4999 / 5000
      // = 0.9998

      // Max decrease of virtual price between two blocks (at 2:1 ratio of tokens, starting A = 50)
      // 1000166907487883089 / 1000167146429977312
      // = 0.99999976109
    })

    // Below tests try to verify the issues found in Curve Vulnerability Report are resolved.
    // https://medium.com/@peter_4205/curve-vulnerability-report-a1d7630140ec
    // The two cases we are most concerned are:
    //
    // 1. A is ramping up, and the pool is at imbalanced state.
    //
    // Attacker can 'resolve' the imbalance prior to the change of A. Then try to recreate the imbalance after A has
    // changed. Due to the price curve becoming more linear, recreating the imbalance will become a lot cheaper. Thus
    // benefiting the attacker.
    //
    // 2. A is ramping down, and the pool is at balanced state
    //
    // Attacker can create the imbalance in token balances prior to the change of A. Then try to resolve them
    // near 1:1 ratio. Since downward change of A will make the price curve less linear, resolving the token balances
    // to 1:1 ratio will be cheaper. Thus benefiting the attacker
    //
    // For visual representation of how price curves differ based on A, please refer to Figure 1 in the above
    // Curve Vulnerability Report.

    describe("Check for attacks while A is ramping upwards", () => {
      let initialAttackerBalances: BigNumber[] = []
      let initialPoolBalances: BigNumber[] = []
      let attacker: Signer

      beforeEach(async () => {
        // This attack is achieved by creating imbalance in the first block then
        // trading in reverse direction in the second block.
        attacker = user1

        initialAttackerBalances = await getUserTokenBalances(attacker, [
          firstToken,
          secondToken,
        ])

        expect(initialAttackerBalances[0]).to.be.eq(String(1e20))
        expect(initialAttackerBalances[1]).to.be.eq(String(1e20))

        // Start ramp upwards
        await swap.rampA(
          100,
          (await getCurrentBlockTimestamp()) + 14 * TIME.DAYS + 1,
        )
        expect(await swap.getAPrecise()).to.be.eq(5000)

        // Check current pool balances
        initialPoolBalances = [
          await swap.getTokenBalance(0),
          await swap.getTokenBalance(1),
        ]
        expect(initialPoolBalances[0]).to.be.eq(String(1e18))
        expect(initialPoolBalances[1]).to.be.eq(String(1e18))
      })

      describe(
        "When tokens are priced equally: " +
          "attacker creates massive imbalance prior to A change, and resolves it after",
        () => {
          it("Attack fails with 900 seconds between blocks", async () => {
            // Swap 1e18 of firstToken to secondToken, causing massive imbalance in the pool
            await swap
              .connect(attacker)
              .swap(0, 1, String(1e18), 0, MAX_UINT256)
            const secondTokenOutput = (
              await getUserTokenBalance(attacker, secondToken)
            ).sub(initialAttackerBalances[1])

            // First trade results in 9.085e17 of secondToken
            expect(secondTokenOutput).to.be.eq("908591742545002306")

            // Pool is imbalanced! Now trades from secondToken -> firstToken may be profitable in small sizes
            // firstToken balance in the pool  : 2.00e18
            // secondToken balance in the pool : 9.14e16
            expect(await swap.getTokenBalance(0)).to.be.eq(String(2e18))
            expect(await swap.getTokenBalance(1)).to.be.eq("91408257454997694")

            // Malicious miner skips 900 seconds
            await setTimestamp((await getCurrentBlockTimestamp()) + 900)

            // Verify A has changed upwards
            // 5000 -> 5003 (0.06%)
            expect(await swap.getAPrecise()).to.be.eq(5003)

            // Trade secondToken to firstToken, taking advantage of the imbalance and change of A
            const balanceBefore = await getUserTokenBalance(
              attacker,
              firstToken,
            )
            await swap
              .connect(attacker)
              .swap(1, 0, secondTokenOutput, 0, MAX_UINT256)
            const firstTokenOutput = (
              await getUserTokenBalance(attacker, firstToken)
            ).sub(balanceBefore)

            // If firstTokenOutput > 1e18, the malicious user leaves with more firstToken than the start.
            expect(firstTokenOutput).to.be.eq("997214696574405737")

            const finalAttackerBalances = await getUserTokenBalances(attacker, [
              firstToken,
              secondToken,
            ])

            expect(finalAttackerBalances[0]).to.be.lt(
              initialAttackerBalances[0],
            )
            expect(finalAttackerBalances[1]).to.be.eq(
              initialAttackerBalances[1],
            )
            expect(
              initialAttackerBalances[0].sub(finalAttackerBalances[0]),
            ).to.be.eq("2785303425594263")
            expect(
              initialAttackerBalances[1].sub(finalAttackerBalances[1]),
            ).to.be.eq("0")
            // Attacker lost 2.785e15 firstToken (0.2785% of initial deposit)

            // Check for pool balance changes
            const finalPoolBalances = []
            finalPoolBalances.push(await swap.getTokenBalance(0))
            finalPoolBalances.push(await swap.getTokenBalance(1))

            expect(finalPoolBalances[0]).to.be.gt(initialPoolBalances[0])
            expect(finalPoolBalances[1]).to.be.eq(initialPoolBalances[1])
            expect(finalPoolBalances[0].sub(initialPoolBalances[0])).to.be.eq(
              "2785303425594263",
            )
            expect(finalPoolBalances[1].sub(initialPoolBalances[1])).to.be.eq(
              "0",
            )
            // Pool (liquidity providers) gained 2.785e15 firstToken (0.2785% of firstToken balance)
            // The attack did not benefit the attacker.
          })

          it("Attack fails with 2 weeks between transactions (mimics rapid A change)", async () => {
            // This test assumes there are no other transactions during the 2 weeks period of ramping up.
            // Purpose of this test case is to mimic rapid ramp up of A.

            // Swap 1e18 of firstToken to secondToken, causing massive imbalance in the pool
            await swap
              .connect(attacker)
              .swap(0, 1, String(1e18), 0, MAX_UINT256)
            const secondTokenOutput = (
              await getUserTokenBalance(attacker, secondToken)
            ).sub(initialAttackerBalances[1])

            // First trade results in 9.085e17 of secondToken
            expect(secondTokenOutput).to.be.eq("908591742545002306")

            // Pool is imbalanced! Now trades from secondToken -> firstToken may be profitable in small sizes
            // firstToken balance in the pool  : 2.00e18
            // secondToken balance in the pool : 9.14e16
            expect(await swap.getTokenBalance(0)).to.be.eq(String(2e18))
            expect(await swap.getTokenBalance(1)).to.be.eq("91408257454997694")

            // Assume no transactions occur during 2 weeks
            await setTimestamp(
              (await getCurrentBlockTimestamp()) + 2 * TIME.WEEKS,
            )

            // Verify A has changed upwards
            // 5000 -> 10000 (100%)
            expect(await swap.getAPrecise()).to.be.eq(10000)

            // Trade secondToken to firstToken, taking advantage of the imbalance and sudden change of A
            const balanceBefore = await getUserTokenBalance(
              attacker,
              firstToken,
            )
            await swap
              .connect(attacker)
              .swap(1, 0, secondTokenOutput, 0, MAX_UINT256)
            const firstTokenOutput = (
              await getUserTokenBalance(attacker, firstToken)
            ).sub(balanceBefore)

            // If firstTokenOutput > 1e18, the malicious user leaves with more firstToken than the start.
            expect(firstTokenOutput).to.be.eq("955743484403042509")

            const finalAttackerBalances = await getUserTokenBalances(attacker, [
              firstToken,
              secondToken,
            ])

            expect(finalAttackerBalances[0]).to.be.lt(
              initialAttackerBalances[0],
            )
            expect(finalAttackerBalances[1]).to.be.eq(
              initialAttackerBalances[1],
            )
            expect(
              initialAttackerBalances[0].sub(finalAttackerBalances[0]),
            ).to.be.eq("44256515596957491")
            expect(
              initialAttackerBalances[1].sub(finalAttackerBalances[1]),
            ).to.be.eq("0")
            // Attacker lost 4.426e16 firstToken (4.426%)

            // Check for pool balance changes
            const finalPoolBalances = [
              await swap.getTokenBalance(0),
              await swap.getTokenBalance(1),
            ]

            expect(finalPoolBalances[0]).to.be.gt(initialPoolBalances[0])
            expect(finalPoolBalances[1]).to.be.eq(initialPoolBalances[1])
            expect(finalPoolBalances[0].sub(initialPoolBalances[0])).to.be.eq(
              "44256515596957491",
            )
            expect(finalPoolBalances[1].sub(initialPoolBalances[1])).to.be.eq(
              "0",
            )
            // Pool (liquidity providers) gained 4.426e16 firstToken (4.426% of firstToken balance of the pool)
            // The attack did not benefit the attacker.
          })
        },
      )

      describe(
        "When token price is unequal: " +
          "attacker 'resolves' the imbalance prior to A change, then recreates the imbalance.",
        () => {
          beforeEach(async () => {
            // Set up pool to be imbalanced prior to the attack
            await swap
              .connect(user2)
              .addLiquidity(
                [String(0), String(2e18)],
                0,
                (await getCurrentBlockTimestamp()) + 60,
              )

            // Check current pool balances
            initialPoolBalances = [
              await swap.getTokenBalance(0),
              await swap.getTokenBalance(1),
            ]
            expect(initialPoolBalances[0]).to.be.eq(String(1e18))
            expect(initialPoolBalances[1]).to.be.eq(String(3e18))
          })

          it("Attack fails with 900 seconds between blocks", async () => {
            // Swap 1e18 of firstToken to secondToken, resolving imbalance in the pool
            await swap
              .connect(attacker)
              .swap(0, 1, String(1e18), 0, MAX_UINT256)
            const secondTokenOutput = (
              await getUserTokenBalance(attacker, secondToken)
            ).sub(initialAttackerBalances[1])

            // First trade results in 1.012e18 of secondToken
            // Because the pool was imbalanced in the beginning, this trade results in more than 1e18 secondToken
            expect(secondTokenOutput).to.be.eq("1011933251060681353")

            // Pool is now almost balanced!
            // firstToken balance in the pool  : 2.000e18
            // secondToken balance in the pool : 1.988e18
            expect(await swap.getTokenBalance(0)).to.be.eq(String(2e18))
            expect(await swap.getTokenBalance(1)).to.be.eq(
              "1988066748939318647",
            )

            // Malicious miner skips 900 seconds
            await setTimestamp((await getCurrentBlockTimestamp()) + 900)

            // Verify A has changed upwards
            // 5000 -> 5003 (0.06%)
            expect(await swap.getAPrecise()).to.be.eq(5003)

            // Trade secondToken to firstToken, taking advantage of the imbalance and sudden change of A
            const balanceBefore = await getUserTokenBalance(
              attacker,
              firstToken,
            )
            await swap
              .connect(attacker)
              .swap(1, 0, secondTokenOutput, 0, MAX_UINT256)
            const firstTokenOutput = (
              await getUserTokenBalance(attacker, firstToken)
            ).sub(balanceBefore)

            // If firstTokenOutput > 1e18, the attacker leaves with more firstToken than the start.
            expect(firstTokenOutput).to.be.eq("998017518949630644")

            const finalAttackerBalances = await getUserTokenBalances(attacker, [
              firstToken,
              secondToken,
            ])

            expect(finalAttackerBalances[0]).to.be.lt(
              initialAttackerBalances[0],
            )
            expect(finalAttackerBalances[1]).to.be.eq(
              initialAttackerBalances[1],
            )
            expect(
              initialAttackerBalances[0].sub(finalAttackerBalances[0]),
            ).to.be.eq("1982481050369356")
            expect(
              initialAttackerBalances[1].sub(finalAttackerBalances[1]),
            ).to.be.eq("0")
            // Attacker lost 1.982e15 firstToken (0.1982% of initial deposit)

            // Check for pool balance changes
            const finalPoolBalances = []
            finalPoolBalances.push(await swap.getTokenBalance(0))
            finalPoolBalances.push(await swap.getTokenBalance(1))

            expect(finalPoolBalances[0]).to.be.gt(initialPoolBalances[0])
            expect(finalPoolBalances[1]).to.be.eq(initialPoolBalances[1])
            expect(finalPoolBalances[0].sub(initialPoolBalances[0])).to.be.eq(
              "1982481050369356",
            )
            expect(finalPoolBalances[1].sub(initialPoolBalances[1])).to.be.eq(
              "0",
            )
            // Pool (liquidity providers) gained 1.982e15 firstToken (0.1982% of firstToken balance)
            // The attack did not benefit the attacker.
          })

          it("Attack succeeds with 2 weeks between transactions (mimics rapid A change)", async () => {
            // This test assumes there are no other transactions during the 2 weeks period of ramping up.
            // Purpose of this test case is to mimic rapid ramp up of A.

            // Swap 1e18 of firstToken to secondToken, resolving the imbalance in the pool
            await swap
              .connect(attacker)
              .swap(0, 1, String(1e18), 0, MAX_UINT256)
            const secondTokenOutput = (
              await getUserTokenBalance(attacker, secondToken)
            ).sub(initialAttackerBalances[1])

            // First trade results in 9.085e17 of secondToken
            expect(secondTokenOutput).to.be.eq("1011933251060681353")

            // Pool is now almost balanced!
            // firstToken balance in the pool  : 2.000e18
            // secondToken balance in the pool : 1.988e18
            expect(await swap.getTokenBalance(0)).to.be.eq(String(2e18))
            expect(await swap.getTokenBalance(1)).to.be.eq(
              "1988066748939318647",
            )

            // Assume 2 weeks go by without any other transactions
            // This mimics rapid change of A
            await setTimestamp(
              (await getCurrentBlockTimestamp()) + 2 * TIME.WEEKS,
            )

            // Verify A has changed upwards
            // 5000 -> 10000 (100%)
            expect(await swap.getAPrecise()).to.be.eq(10000)

            // Trade secondToken to firstToken, taking advantage of the imbalance and sudden change of A
            const balanceBefore = await getUserTokenBalance(
              attacker,
              firstToken,
            )
            await swap
              .connect(attacker)
              .swap(1, 0, secondTokenOutput, 0, MAX_UINT256)
            const firstTokenOutput = (
              await getUserTokenBalance(attacker, firstToken)
            ).sub(balanceBefore)

            // If firstTokenOutput > 1e18, the malicious user leaves with more firstToken than the start.
            expect(firstTokenOutput).to.be.eq("1004298818514364451")
            // Attack was successful!

            const finalAttackerBalances = await getUserTokenBalances(attacker, [
              firstToken,
              secondToken,
            ])

            expect(initialAttackerBalances[0]).to.be.lt(
              finalAttackerBalances[0],
            )
            expect(initialAttackerBalances[1]).to.be.eq(
              finalAttackerBalances[1],
            )
            expect(
              finalAttackerBalances[0].sub(initialAttackerBalances[0]),
            ).to.be.eq("4298818514364451")
            expect(
              finalAttackerBalances[1].sub(initialAttackerBalances[1]),
            ).to.be.eq("0")
            // Attacker gained 4.430e15 firstToken (0.430%)

            // Check for pool balance changes
            const finalPoolBalances = [
              await swap.getTokenBalance(0),
              await swap.getTokenBalance(1),
            ]

            expect(finalPoolBalances[0]).to.be.lt(initialPoolBalances[0])
            expect(finalPoolBalances[1]).to.be.eq(initialPoolBalances[1])
            expect(initialPoolBalances[0].sub(finalPoolBalances[0])).to.be.eq(
              "4298818514364451",
            )
            expect(initialPoolBalances[1].sub(finalPoolBalances[1])).to.be.eq(
              "0",
            )
            // Pool (liquidity providers) lost 4.430e15 firstToken (0.430% of firstToken balance)

            // The attack benefited the attacker.
            // Note that this attack is only possible when there are no swaps happening during the 2 weeks ramp period.
          })
        },
      )
    })

    describe("Check for attacks while A is ramping downwards", () => {
      let initialAttackerBalances: BigNumber[] = []
      let initialPoolBalances: BigNumber[] = []
      let attacker: Signer

      beforeEach(async () => {
        // Set up the downward ramp A
        attacker = user1

        initialAttackerBalances = await getUserTokenBalances(attacker, [
          firstToken,
          secondToken,
        ])

        expect(initialAttackerBalances[0]).to.be.eq(String(1e20))
        expect(initialAttackerBalances[1]).to.be.eq(String(1e20))

        // Start ramp downwards
        await swap.rampA(
          25,
          (await getCurrentBlockTimestamp()) + 14 * TIME.DAYS + 1,
        )
        expect(await swap.getAPrecise()).to.be.eq(5000)

        // Check current pool balances
        initialPoolBalances = [
          await swap.getTokenBalance(0),
          await swap.getTokenBalance(1),
        ]
        expect(initialPoolBalances[0]).to.be.eq(String(1e18))
        expect(initialPoolBalances[1]).to.be.eq(String(1e18))
      })

      describe(
        "When tokens are priced equally: " +
          "attacker creates massive imbalance prior to A change, and resolves it after",
        () => {
          // This attack is achieved by creating imbalance in the first block then
          // trading in reverse direction in the second block.

          it("Attack fails with 900 seconds between blocks", async () => {
            // Swap 1e18 of firstToken to secondToken, causing massive imbalance in the pool
            await swap
              .connect(attacker)
              .swap(0, 1, String(1e18), 0, MAX_UINT256)
            const secondTokenOutput = (
              await getUserTokenBalance(attacker, secondToken)
            ).sub(initialAttackerBalances[1])

            // First trade results in 9.085e17 of secondToken
            expect(secondTokenOutput).to.be.eq("908591742545002306")

            // Pool is imbalanced! Now trades from secondToken -> firstToken may be profitable in small sizes
            // firstToken balance in the pool  : 2.00e18
            // secondToken balance in the pool : 9.14e16
            expect(await swap.getTokenBalance(0)).to.be.eq(String(2e18))
            expect(await swap.getTokenBalance(1)).to.be.eq("91408257454997694")

            // Malicious miner skips 900 seconds
            await setTimestamp((await getCurrentBlockTimestamp()) + 900)

            // Verify A has changed downwards
            expect(await swap.getAPrecise()).to.be.eq(4999)

            const balanceBefore = await getUserTokenBalance(
              attacker,
              firstToken,
            )
            await swap
              .connect(attacker)
              .swap(1, 0, secondTokenOutput, 0, MAX_UINT256)
            const firstTokenOutput = (
              await getUserTokenBalance(attacker, firstToken)
            ).sub(balanceBefore)

            // If firstTokenOutput > 1e18, the malicious user leaves with more firstToken than the start.
            expect(firstTokenOutput).to.be.eq("997276754500361021")

            const finalAttackerBalances = await getUserTokenBalances(attacker, [
              firstToken,
              secondToken,
            ])

            // Check for attacker's balance changes
            expect(finalAttackerBalances[0]).to.be.lt(
              initialAttackerBalances[0],
            )
            expect(finalAttackerBalances[1]).to.be.eq(
              initialAttackerBalances[1],
            )
            expect(
              initialAttackerBalances[0].sub(finalAttackerBalances[0]),
            ).to.be.eq("2723245499638979")
            expect(
              initialAttackerBalances[1].sub(finalAttackerBalances[1]),
            ).to.be.eq("0")
            // Attacker lost 2.723e15 firstToken (0.2723% of initial deposit)

            // Check for pool balance changes
            const finalPoolBalances = [
              await swap.getTokenBalance(0),
              await swap.getTokenBalance(1),
            ]

            expect(finalPoolBalances[0]).to.be.gt(initialPoolBalances[0])
            expect(finalPoolBalances[1]).to.be.eq(initialPoolBalances[1])
            expect(finalPoolBalances[0].sub(initialPoolBalances[0])).to.be.eq(
              "2723245499638979",
            )
            expect(finalPoolBalances[1].sub(initialPoolBalances[1])).to.be.eq(
              "0",
            )
            // Pool (liquidity providers) gained 2.723e15 firstToken (0.2723% of firstToken balance)
            // The attack did not benefit the attacker.
          })

          it("Attack succeeds with 2 weeks between transactions (mimics rapid A change)", async () => {
            // This test assumes there are no other transactions during the 2 weeks period of ramping down.
            // Purpose of this test is to show how dangerous rapid A ramp is.

            // Swap 1e18 of firstToken to secondToken, causing massive imbalance in the pool
            await swap
              .connect(attacker)
              .swap(0, 1, String(1e18), 0, MAX_UINT256)
            const secondTokenOutput = (
              await getUserTokenBalance(attacker, secondToken)
            ).sub(initialAttackerBalances[1])

            // First trade results in 9.085e17 of secondToken
            expect(secondTokenOutput).to.be.eq("908591742545002306")

            // Pool is imbalanced! Now trades from secondToken -> firstToken may be profitable in small sizes
            // firstToken balance in the pool  : 2.00e18
            // secondToken balance in the pool : 9.14e16
            expect(await swap.getTokenBalance(0)).to.be.eq(String(2e18))
            expect(await swap.getTokenBalance(1)).to.be.eq("91408257454997694")

            // Assume no transactions occur during 2 weeks ramp time
            await setTimestamp(
              (await getCurrentBlockTimestamp()) + 2 * TIME.WEEKS,
            )

            // Verify A has changed downwards
            expect(await swap.getAPrecise()).to.be.eq(2500)

            const balanceBefore = await getUserTokenBalance(
              attacker,
              firstToken,
            )
            await swap
              .connect(attacker)
              .swap(1, 0, secondTokenOutput, 0, MAX_UINT256)
            const firstTokenOutput = (
              await getUserTokenBalance(attacker, firstToken)
            ).sub(balanceBefore)

            // If firstTokenOutput > 1e18, the malicious user leaves with more firstToken than the start.
            expect(firstTokenOutput).to.be.eq("1066252480054180588")

            const finalAttackerBalances = await getUserTokenBalances(attacker, [
              firstToken,
              secondToken,
            ])

            // Check for attacker's balance changes
            expect(finalAttackerBalances[0]).to.be.gt(
              initialAttackerBalances[0],
            )
            expect(finalAttackerBalances[1]).to.be.eq(
              initialAttackerBalances[1],
            )
            expect(
              finalAttackerBalances[0].sub(initialAttackerBalances[0]),
            ).to.be.eq("66252480054180588")
            expect(
              finalAttackerBalances[1].sub(initialAttackerBalances[1]),
            ).to.be.eq("0")
            // Attacker gained 6.625e16 firstToken (6.625% of initial deposit)

            // Check for pool balance changes
            const finalPoolBalances = [
              await swap.getTokenBalance(0),
              await swap.getTokenBalance(1),
            ]

            expect(finalPoolBalances[0]).to.be.lt(initialPoolBalances[0])
            expect(finalPoolBalances[1]).to.be.eq(initialPoolBalances[1])
            expect(initialPoolBalances[0].sub(finalPoolBalances[0])).to.be.eq(
              "66252480054180588",
            )
            expect(initialPoolBalances[1].sub(finalPoolBalances[1])).to.be.eq(
              "0",
            )
            // Pool (liquidity providers) lost 6.625e16 firstToken (6.625% of firstToken balance)

            // The attack was successful. The change of A (-50%) gave the attacker a chance to swap
            // more efficiently. The swap fee (0.1%) was not sufficient to counter the efficient trade, giving
            // the attacker more tokens than initial deposit.
          })
        },
      )

      describe(
        "When token price is unequal: " +
          "attacker 'resolves' the imbalance prior to A change, then recreates the imbalance.",
        () => {
          beforeEach(async () => {
            // Set up pool to be imbalanced prior to the attack
            await swap
              .connect(user2)
              .addLiquidity(
                [String(0), String(2e18)],
                0,
                (await getCurrentBlockTimestamp()) + 60,
              )

            // Check current pool balances
            initialPoolBalances = [
              await swap.getTokenBalance(0),
              await swap.getTokenBalance(1),
            ]
            expect(initialPoolBalances[0]).to.be.eq(String(1e18))
            expect(initialPoolBalances[1]).to.be.eq(String(3e18))
          })

          it("Attack fails with 900 seconds between blocks", async () => {
            // Swap 1e18 of firstToken to secondToken, resolving imbalance in the pool
            await swap
              .connect(attacker)
              .swap(0, 1, String(1e18), 0, MAX_UINT256)
            const secondTokenOutput = (
              await getUserTokenBalance(attacker, secondToken)
            ).sub(initialAttackerBalances[1])

            // First trade results in 1.012e18 of secondToken
            // Because the pool was imbalanced in the beginning, this trade results in more than 1e18 secondToken
            expect(secondTokenOutput).to.be.eq("1011933251060681353")

            // Pool is now almost balanced!
            // firstToken balance in the pool  : 2.000e18
            // secondToken balance in the pool : 1.988e18
            expect(await swap.getTokenBalance(0)).to.be.eq(String(2e18))
            expect(await swap.getTokenBalance(1)).to.be.eq(
              "1988066748939318647",
            )

            // Malicious miner skips 900 seconds
            await setTimestamp((await getCurrentBlockTimestamp()) + 900)

            // Verify A has changed downwards
            expect(await swap.getAPrecise()).to.be.eq(4999)

            const balanceBefore = await getUserTokenBalance(
              attacker,
              firstToken,
            )
            await swap
              .connect(attacker)
              .swap(1, 0, secondTokenOutput, 0, MAX_UINT256)
            const firstTokenOutput = (
              await getUserTokenBalance(attacker, firstToken)
            ).sub(balanceBefore)

            // If firstTokenOutput > 1e18, the malicious user leaves with more firstToken than the start.
            expect(firstTokenOutput).to.be.eq("998007711333645455")

            const finalAttackerBalances = await getUserTokenBalances(attacker, [
              firstToken,
              secondToken,
            ])

            // Check for attacker's balance changes
            expect(finalAttackerBalances[0]).to.be.lt(
              initialAttackerBalances[0],
            )
            expect(finalAttackerBalances[1]).to.be.eq(
              initialAttackerBalances[1],
            )
            expect(
              initialAttackerBalances[0].sub(finalAttackerBalances[0]),
            ).to.be.eq("1992288666354545")
            expect(
              initialAttackerBalances[1].sub(finalAttackerBalances[1]),
            ).to.be.eq("0")
            // Attacker lost 1.992e15 firstToken (0.1992% of initial deposit)

            // Check for pool balance changes
            const finalPoolBalances = [
              await swap.getTokenBalance(0),
              await swap.getTokenBalance(1),
            ]

            expect(finalPoolBalances[0]).to.be.gt(initialPoolBalances[0])
            expect(finalPoolBalances[1]).to.be.eq(initialPoolBalances[1])
            expect(finalPoolBalances[0].sub(initialPoolBalances[0])).to.be.eq(
              "1992288666354545",
            )
            expect(finalPoolBalances[1].sub(initialPoolBalances[1])).to.be.eq(
              "0",
            )
            // Pool (liquidity providers) gained 1.992e15 firstToken (0.1992% of firstToken balance)
            // The attack did not benefit the attacker.
          })

          it("Attack fails with 2 weeks between transactions (mimics rapid A change)", async () => {
            // This test assumes there are no other transactions during the 2 weeks period of ramping down.
            // Purpose of this test case is to mimic rapid ramp down of A.

            // Swap 1e18 of firstToken to secondToken, resolving imbalance in the pool
            await swap
              .connect(attacker)
              .swap(0, 1, String(1e18), 0, MAX_UINT256)
            const secondTokenOutput = (
              await getUserTokenBalance(attacker, secondToken)
            ).sub(initialAttackerBalances[1])

            // First trade results in 1.012e18 of secondToken
            // Because the pool was imbalanced in the beginning, this trade results in more than 1e18 secondToken
            expect(secondTokenOutput).to.be.eq("1011933251060681353")

            // Pool is now almost balanced!
            // firstToken balance in the pool  : 2.000e18
            // secondToken balance in the pool : 1.988e18
            expect(await swap.getTokenBalance(0)).to.be.eq(String(2e18))
            expect(await swap.getTokenBalance(1)).to.be.eq(
              "1988066748939318647",
            )

            // Assume no other transactions occur during the 2 weeks ramp period
            await setTimestamp(
              (await getCurrentBlockTimestamp()) + 2 * TIME.WEEKS,
            )

            // Verify A has changed downwards
            expect(await swap.getAPrecise()).to.be.eq(2500)

            const balanceBefore = await getUserTokenBalance(
              attacker,
              firstToken,
            )
            await swap
              .connect(attacker)
              .swap(1, 0, secondTokenOutput, 0, MAX_UINT256)
            const firstTokenOutput = (
              await getUserTokenBalance(attacker, firstToken)
            ).sub(balanceBefore)

            // If firstTokenOutput > 1e18, the malicious user leaves with more firstToken than the start.
            expect(firstTokenOutput).to.be.eq("986318317546604072")
            // Attack was not successful

            const finalAttackerBalances = await getUserTokenBalances(attacker, [
              firstToken,
              secondToken,
            ])

            // Check for attacker's balance changes
            expect(finalAttackerBalances[0]).to.be.lt(
              initialAttackerBalances[0],
            )
            expect(finalAttackerBalances[1]).to.be.eq(
              initialAttackerBalances[1],
            )
            expect(
              initialAttackerBalances[0].sub(finalAttackerBalances[0]),
            ).to.be.eq("13681682453395928")
            expect(
              initialAttackerBalances[1].sub(finalAttackerBalances[1]),
            ).to.be.eq("0")
            // Attacker lost 1.368e16 firstToken (1.368% of initial deposit)

            // Check for pool balance changes
            const finalPoolBalances = [
              await swap.getTokenBalance(0),
              await swap.getTokenBalance(1),
            ]

            expect(finalPoolBalances[0]).to.be.gt(initialPoolBalances[0])
            expect(finalPoolBalances[1]).to.be.eq(initialPoolBalances[1])
            expect(finalPoolBalances[0].sub(initialPoolBalances[0])).to.be.eq(
              "13681682453395928",
            )
            expect(finalPoolBalances[1].sub(initialPoolBalances[1])).to.be.eq(
              "0",
            )
            // Pool (liquidity providers) gained 1.368e16 firstToken (1.368% of firstToken balance)
            // The attack did not benefit the attacker
          })
        },
      )
    })
  })
})<|MERGE_RESOLUTION|>--- conflicted
+++ resolved
@@ -10,13 +10,6 @@
   getUserTokenBalances,
   setNextTimestamp,
   setTimestamp,
-<<<<<<< HEAD
-=======
-  asyncForEach,
-  TIME,
-  getUserTokenBalance,
-  ZERO_ADDRESS,
->>>>>>> e24ae8ce
 } from "./testUtils"
 import { deployContract, solidity } from "ethereum-waffle"
 
@@ -283,7 +276,11 @@
       await expect(
         swap
           .connect(user1)
-          .calculateTokenAmount([MAX_UINT256, String(3e18)], false),
+          .calculateTokenAmount(
+            user1Address,
+            [MAX_UINT256, String(3e18)],
+            false,
+          ),
       ).to.be.revertedWith("Cannot withdraw more than available")
     })
 
@@ -436,7 +433,7 @@
   describe("removeLiquidity", () => {
     it("Reverts with 'Cannot exceed total supply'", async () => {
       await expect(
-        swap.calculateRemoveLiquidity(MAX_UINT256),
+        swap.calculateRemoveLiquidity(user1Address, MAX_UINT256),
       ).to.be.revertedWith("Cannot exceed total supply")
     })
 
@@ -919,7 +916,7 @@
 
     it("Reverts with 'Token index out of range'", async () => {
       await expect(
-        swap.calculateRemoveLiquidityOneToken(1, 5),
+        swap.calculateRemoveLiquidityOneToken(ownerAddress, 1, 5),
       ).to.be.revertedWith("Token index out of range")
     })
 
@@ -932,7 +929,11 @@
       expect(currentUser1Balance).to.eq(BigNumber.from("1996275270169644725"))
 
       await expect(
-        swap.calculateRemoveLiquidityOneToken(currentUser1Balance.mul(2), 0),
+        swap.calculateRemoveLiquidityOneToken(
+          user1Address,
+          currentUser1Balance.mul(2),
+          0,
+        ),
       ).to.be.revertedWith("Cannot withdraw more than available")
     })
 
