--- conflicted
+++ resolved
@@ -1356,22 +1356,12 @@
         BigNumber.from(5e7),
       )
 
-<<<<<<< HEAD
       const [
         firstBalanceBefore,
         secondBalanceBefore,
       ] = await getUserTokenBalances(user1, [firstToken, secondToken])
-      const currentPoolTokenBalance = await swapToken.balanceOf(
-        await user1.getAddress(),
-      )
-=======
-      const [firstBalanceBefore, secondBalanceBefore] = await getTokenBalances(
-        user1,
-        firstToken,
-        secondToken,
-      )
       const currentPoolTokenBalance = await swapToken.balanceOf(user1Address)
->>>>>>> a0c8e100
+
       // 2 weeks = 2 * 604800 seconds
       await setNextTimestamp(depositTimestamp + 2 * 604800)
       await swap
@@ -1750,22 +1740,11 @@
         .connect(user1)
         .approve(swap.address, await swapToken.balanceOf(user1Address))
 
-<<<<<<< HEAD
       const [
         firstBalanceBefore,
         secondBalanceBefore,
       ] = await getUserTokenBalances(user1, [firstToken, secondToken])
-      const currentPoolTokenBalance = await swapToken.balanceOf(
-        await user1.getAddress(),
-      )
-=======
-      const [firstBalanceBefore, secondBalanceBefore] = await getTokenBalances(
-        user1,
-        firstToken,
-        secondToken,
-      )
       const currentPoolTokenBalance = await swapToken.balanceOf(user1Address)
->>>>>>> a0c8e100
 
       // 4 weeks after initial deposit
       await setNextTimestamp(depositTimestamp + 4 * 604800)
