import { BigNumber, Signer, Wallet } from "ethers"
import {
  MAX_UINT256,
  deployContractWithLibraries,
  getCurrentBlockTimestamp,
  getUserTokenBalance,
  asyncForEach,
  getUserTokenBalances,
  TIME,
  setTimestamp,
  getPoolBalances,
  forceAdvanceOneBlock,
} from "./testUtils"
import { deployContract, solidity } from "ethereum-waffle"

import { GenericERC20 } from "../build/typechain/GenericERC20"
import GenericERC20Artifact from "../build/artifacts/contracts/helper/GenericERC20.sol/GenericERC20.json"
import { LPToken } from "../build/typechain/LPToken"
import LPTokenArtifact from "../build/artifacts/contracts/LPToken.sol/LPToken.json"
import { Swap } from "../build/typechain/Swap"
import SwapArtifact from "../build/artifacts/contracts/Swap.sol/Swap.json"
import { SwapDeployer } from "../build/typechain/SwapDeployer"
import SwapDeployerArtifact from "../build/artifacts/contracts/SwapDeployer.sol/SwapDeployer.json"
import { SwapUtils } from "../build/typechain/SwapUtils"
import SwapUtilsArtifact from "../build/artifacts/contracts/SwapUtils.sol/SwapUtils.json"
import chai from "chai"
import { deployments, ethers } from "hardhat"

chai.use(solidity)
const { expect } = chai

describe("Swap Deployer", () => {
  let signers: Array<Signer>
  let swap: Swap
  let swapClone: Swap
  let swapDeployer: SwapDeployer
  let swapUtils: SwapUtils
  let DAI: GenericERC20
  let USDC: GenericERC20
  let USDT: GenericERC20
  let SUSD: GenericERC20
  let swapToken: LPToken
  let owner: Signer
  let user1: Signer
  let user2: Signer
  let attacker: Signer
  let ownerAddress: string
  let user1Address: string
  let user2Address: string
  let swapStorage: {
    initialA: BigNumber
    futureA: BigNumber
    initialATime: BigNumber
    futureATime: BigNumber
    swapFee: BigNumber
    adminFee: BigNumber
    lpToken: string
  }

  // Test Values
  const INITIAL_A_VALUE = 50
  const SWAP_FEE = 1e7
  const LP_TOKEN_NAME = "Test LP Token Name"
  const LP_TOKEN_SYMBOL = "TESTLP"
  const TOKENS: GenericERC20[] = []

  const setupTest = deployments.createFixture(
    async ({ deployments, ethers }) => {
      const { get } = deployments
      await deployments.fixture() // ensure you start from a fresh deployments

      TOKENS.length = 0
      signers = await ethers.getSigners()
      owner = signers[0]
      user1 = signers[1]
      user2 = signers[2]
      attacker = signers[10]
      ownerAddress = await owner.getAddress()
      user1Address = await user1.getAddress()
      user2Address = await user2.getAddress()

      // Deploy dummy tokens
      DAI = (await deployContract(owner as Wallet, GenericERC20Artifact, [
        "DAI",
        "DAI",
        "18",
      ])) as GenericERC20

      USDC = (await deployContract(owner as Wallet, GenericERC20Artifact, [
        "USDC",
        "USDC",
        "6",
      ])) as GenericERC20

      USDT = (await deployContract(owner as Wallet, GenericERC20Artifact, [
        "USDT",
        "USDT",
        "6",
      ])) as GenericERC20

      SUSD = (await deployContract(owner as Wallet, GenericERC20Artifact, [
        "SUSD",
        "SUSD",
        "18",
      ])) as GenericERC20

      TOKENS.push(DAI, USDC, USDT, SUSD)

      // Mint dummy tokens
      await asyncForEach(
        [ownerAddress, user1Address, user2Address, await attacker.getAddress()],
        async (address) => {
          await DAI.mint(address, String(1e20))
          await USDC.mint(address, String(1e8))
          await USDT.mint(address, String(1e8))
          await SUSD.mint(address, String(1e20))
        },
      )

<<<<<<< HEAD
      // Deploy SwapUtils
      swapUtils = (await deployContract(owner, SwapUtilsArtifact)) as SwapUtils
      await swapUtils.deployed()

=======
>>>>>>> db32ae4a
      // Deploy Swap with SwapUtils library
      swap = (await deployContractWithLibraries(owner, SwapArtifact, {
        SwapUtils: (await get("SwapUtils")).address,
        AmplificationUtils: (await get("AmplificationUtils")).address,
      })) as Swap
      await swap.deployed()

      swapDeployer = (await deployContract(
        owner,
        SwapDeployerArtifact,
      )) as SwapDeployer

      const swapCloneAddress = await swapDeployer.callStatic.deploy(
        swap.address,
        [DAI.address, USDC.address, USDT.address, SUSD.address],
        [18, 6, 6, 18],
        LP_TOKEN_NAME,
        LP_TOKEN_SYMBOL,
        INITIAL_A_VALUE,
        SWAP_FEE,
        0,
        0,
      )

      await swapDeployer.deploy(
        swap.address,
        [DAI.address, USDC.address, USDT.address, SUSD.address],
        [18, 6, 6, 18],
        LP_TOKEN_NAME,
        LP_TOKEN_SYMBOL,
        INITIAL_A_VALUE,
        SWAP_FEE,
        0,
        0,
      )

      swapClone = (await ethers.getContractAt(
        SwapArtifact.abi,
        swapCloneAddress,
      )) as Swap

      expect(await swapClone.getVirtualPrice()).to.be.eq(0)

      swapStorage = await swapClone.swapStorage()

      swapToken = (await ethers.getContractAt(
        LPTokenArtifact.abi,
        swapStorage.lpToken,
      )) as LPToken

      await asyncForEach([owner, user1, user2, attacker], async (signer) => {
        await DAI.connect(signer).approve(swapClone.address, MAX_UINT256)
        await USDC.connect(signer).approve(swapClone.address, MAX_UINT256)
        await USDT.connect(signer).approve(swapClone.address, MAX_UINT256)
        await SUSD.connect(signer).approve(swapClone.address, MAX_UINT256)
      })

      // Populate the pool with initial liquidity
      await swapClone.addLiquidity(
        [String(50e18), String(50e6), String(50e6), String(50e18)],
        0,
        MAX_UINT256,
      )

      expect(await swapClone.getTokenBalance(0)).to.be.eq(String(50e18))
      expect(await swapClone.getTokenBalance(1)).to.be.eq(String(50e6))
      expect(await swapClone.getTokenBalance(2)).to.be.eq(String(50e6))
      expect(await swapClone.getTokenBalance(3)).to.be.eq(String(50e18))
      expect(await getUserTokenBalance(owner, swapToken)).to.be.eq(
        String(200e18),
      )
    },
  )

  beforeEach(async () => {
    await setupTest()
  })

  describe("addLiquidity", () => {
    it("Add liquidity succeeds with pool with 4 tokens", async () => {
      const calcTokenAmount = await swapClone.calculateTokenAmount(
        user1Address,
        [String(1e18), 0, 0, 0],
        true,
      )
      expect(calcTokenAmount).to.be.eq("999854620735777893")

      // Add liquidity as user1
      await swapClone
        .connect(user1)
        .addLiquidity(
          [String(1e18), 0, 0, 0],
          calcTokenAmount.mul(99).div(100),
          (await getCurrentBlockTimestamp()) + 60,
        )

      // Verify swapToken balance
      expect(await swapToken.balanceOf(await user1.getAddress())).to.be.eq(
        "999355335447632820",
      )
    })
  })

  describe("swap", () => {
    it("Swap works between tokens with different decimals", async () => {
      const calcTokenAmount = await swapClone
        .connect(user1)
        .calculateSwap(2, 0, String(1e6))
      expect(calcTokenAmount).to.be.eq("998608238366733809")
      const DAIBefore = await getUserTokenBalance(user1, DAI)
      await swapClone
        .connect(user1)
        .swap(
          2,
          0,
          String(1e6),
          calcTokenAmount,
          (await getCurrentBlockTimestamp()) + 60,
        )
      const DAIAfter = await getUserTokenBalance(user1, DAI)

      // Verify user1 balance changes
      expect(DAIAfter.sub(DAIBefore)).to.be.eq("998608238366733809")

      // Verify pool balance changes
      expect(await swapClone.getTokenBalance(0)).to.be.eq(
        "49001391761633266191",
      )
    })
  })

  describe("removeLiquidity", () => {
    it("Remove Liquidity succeeds", async () => {
      const calcTokenAmount = await swapClone.calculateTokenAmount(
        user1Address,
        [String(1e18), 0, 0, 0],
        true,
      )
      expect(calcTokenAmount).to.be.eq("999854620735777893")

      // Add liquidity (1e18 DAI) as user1
      await swapClone
        .connect(user1)
        .addLiquidity(
          [String(1e18), 0, 0, 0],
          calcTokenAmount.mul(99).div(100),
          (await getCurrentBlockTimestamp()) + 60,
        )

      // Verify swapToken balance
      expect(await swapToken.balanceOf(await user1.getAddress())).to.be.eq(
        "999355335447632820",
      )

      // Calculate expected amounts of tokens user1 will receive
      const expectedAmounts = await swapClone.calculateRemoveLiquidity(
        user1Address,
        "999355335447632820",
      )

      expect(expectedAmounts[0]).to.be.eq("253568584947798923")
      expect(expectedAmounts[1]).to.be.eq("248596")
      expect(expectedAmounts[2]).to.be.eq("248596")
      expect(expectedAmounts[3]).to.be.eq("248596651909606787")

      // Allow burn of swapToken
      await swapToken
        .connect(user1)
        .approve(swapClone.address, "999355335447632820")
      const beforeTokenBalances = await getUserTokenBalances(user1, TOKENS)

      // Withdraw user1's share via all tokens in proportion to pool's balances
      await swapClone
        .connect(user1)
        .removeLiquidity(
          "999355335447632820",
          expectedAmounts,
          (await getCurrentBlockTimestamp()) + 60,
        )

      const afterTokenBalances = await getUserTokenBalances(user1, TOKENS)

      // Verify the received amounts are correct
      expect(afterTokenBalances[0].sub(beforeTokenBalances[0])).to.be.eq(
        "253568584947798923",
      )
      expect(afterTokenBalances[1].sub(beforeTokenBalances[1])).to.be.eq(
        "248596",
      )
      expect(afterTokenBalances[2].sub(beforeTokenBalances[2])).to.be.eq(
        "248596",
      )
      expect(afterTokenBalances[3].sub(beforeTokenBalances[3])).to.be.eq(
        "248596651909606787",
      )
    })
  })

  describe("Check for timestamp manipulations", () => {
    beforeEach(async () => {
      await forceAdvanceOneBlock()
    })
    it("Check for maximum differences in A and virtual price when increasing", async () => {
      // Create imbalanced pool to measure virtual price change
      // Number of tokens are in 2:1:1:1 ratio
      // We expect virtual price to increase as A increases
      await swapClone
        .connect(user1)
        .addLiquidity([String(1e20), 0, 0, 0], 0, MAX_UINT256)

      // Start ramp
      await swapClone.rampA(
        100,
        (await getCurrentBlockTimestamp()) + 14 * TIME.DAYS + 1,
      )

      // +0 seconds since ramp A
      expect(await swapClone.getA()).to.be.eq(50)
      expect(await swapClone.getAPrecise()).to.be.eq(5000)
      expect(await swapClone.getVirtualPrice()).to.be.eq("1000166120891616093")

      // Malicious miner skips 900 seconds
      await setTimestamp((await getCurrentBlockTimestamp()) + 900)

      // +900 seconds since ramp A
      expect(await swapClone.getA()).to.be.eq(50)
      expect(await swapClone.getAPrecise()).to.be.eq(5003)
      expect(await swapClone.getVirtualPrice()).to.be.eq("1000168045277768276")

      // Max change of A between two blocks
      // 5003 / 5000
      // = 1.0006

      // Max change of virtual price between two blocks
      // 1000168045277768276 / 1000166120891616093
      // = 1.00000192407
    })

    it("Check for maximum differences in A and virtual price when decreasing", async () => {
      // Create imbalanced pool to measure virtual price change
      // Number of tokens are in 2:1:1:1 ratio
      // We expect virtual price to decrease as A decreases
      await swapClone
        .connect(user1)
        .addLiquidity([String(1e20), 0, 0, 0], 0, MAX_UINT256)

      // Start ramp
      await swapClone.rampA(
        25,
        (await getCurrentBlockTimestamp()) + 14 * TIME.DAYS + 1,
      )

      // +0 seconds since ramp A
      expect(await swapClone.getA()).to.be.eq(50)
      expect(await swapClone.getAPrecise()).to.be.eq(5000)
      expect(await swapClone.getVirtualPrice()).to.be.eq("1000166120891616093")

      // Malicious miner skips 900 seconds
      await setTimestamp((await getCurrentBlockTimestamp()) + 900)

      // +900 seconds since ramp A
      expect(await swapClone.getA()).to.be.eq(49)
      expect(await swapClone.getAPrecise()).to.be.eq(4999)
      expect(await swapClone.getVirtualPrice()).to.be.eq("1000165478934301535")

      // Max change of A between two blocks
      // 4999 / 5000
      // = 0.9998

      // Max change of virtual price between two blocks
      // 1000165478934301535 / 1000166120891616093
      // = 0.99999935814
    })

    // Below tests try to verify the issues found in Curve Vulnerability Report are resolved.
    // https://medium.com/@peter_4205/curve-vulnerability-report-a1d7630140ec
    // The two cases we are most concerned are:
    //
    // 1. A is ramping up, and the pool is at imbalanced state.
    //
    // Attacker can 'resolve' the imbalance prior to the change of A. Then try to recreate the imbalance after A has
    // changed. Due to the price curve becoming more linear, recreating the imbalance will become a lot cheaper. Thus
    // benefiting the attacker.
    //
    // 2. A is ramping down, and the pool is at balanced state
    //
    // Attacker can create the imbalance in token balances prior to the change of A. Then try to resolve them
    // near 1:1 ratio. Since downward change of A will make the price curve less linear, resolving the token balances
    // to 1:1 ratio will be cheaper. Thus benefiting the attacker
    //
    // For visual representation of how price curves differ based on A, please refer to Figure 1 in the above
    // Curve Vulnerability Report.

    describe("Check for attacks while A is ramping upwards", () => {
      let initialAttackerBalances: BigNumber[] = []
      let initialPoolBalances: BigNumber[] = []

      beforeEach(async () => {
        initialAttackerBalances = await getUserTokenBalances(attacker, TOKENS)

        expect(initialAttackerBalances[0]).to.be.eq(String(1e20))
        expect(initialAttackerBalances[1]).to.be.eq(String(1e8))
        expect(initialAttackerBalances[2]).to.be.eq(String(1e8))
        expect(initialAttackerBalances[3]).to.be.eq(String(1e20))

        // Start ramp upwards
        await swapClone.rampA(
          100,
          (await getCurrentBlockTimestamp()) + 14 * TIME.DAYS + 1,
        )
        expect(await swapClone.getAPrecise()).to.be.eq(5000)

        // Check current pool balances
        initialPoolBalances = await getPoolBalances(swapClone, 4)
        expect(initialPoolBalances[0]).to.be.eq(String(50e18))
        expect(initialPoolBalances[1]).to.be.eq(String(50e6))
        expect(initialPoolBalances[2]).to.be.eq(String(50e6))
        expect(initialPoolBalances[3]).to.be.eq(String(50e18))
      })

      describe(
        "When tokens are priced equally: " +
          "attacker creates massive imbalance prior to A change, and resolves it after",
        () => {
          // This attack is achieved by creating imbalance in the first block then
          // trading in reverse direction in the second block.

          it("Attack fails with 900 seconds between blocks", async () => {
            // Swap 16e6 of USDC to SUSD, causing massive imbalance in the pool
            await swapClone
              .connect(attacker)
              .swap(1, 3, String(16e6), 0, MAX_UINT256)
            const SUSDOutput = (await getUserTokenBalance(attacker, SUSD)).sub(
              initialAttackerBalances[3],
            )

            // First trade results in 15.87e18 of SUSD
            expect(SUSDOutput).to.be.eq("15873636661935380627")

            // Pool is imbalanced! Now trades from SUSD -> USDC may be profitable in small sizes
            // USDC balance in the pool : 66e6
            // SUSD balance in the pool : 34.13e18
            expect(await swapClone.getTokenBalance(1)).to.be.eq(String(66e6))
            expect(await swapClone.getTokenBalance(3)).to.be.eq(
              "34126363338064619373",
            )

            // Malicious miner skips 900 seconds
            await setTimestamp((await getCurrentBlockTimestamp()) + 900)

            // Verify A has changed upwards
            // 5000 -> 5003 (0.06%)
            expect(await swapClone.getAPrecise()).to.be.eq(5003)

            // Trade SUSD to USDC, taking advantage of the imbalance and change of A
            const balanceBefore = await getUserTokenBalance(attacker, USDC)
            await swapClone
              .connect(attacker)
              .swap(3, 1, SUSDOutput, 0, MAX_UINT256)
            const USDCOutput = (await getUserTokenBalance(attacker, USDC)).sub(
              balanceBefore,
            )

            // If USDCOutput > 16e6, the attacker leaves with more USDC than the start.
            expect(USDCOutput).to.be.eq("15967909")

            const finalAttackerBalances = await getUserTokenBalances(
              attacker,
              TOKENS,
            )

            expect(finalAttackerBalances[1]).to.be.lt(
              initialAttackerBalances[1],
            )
            expect(finalAttackerBalances[3]).to.be.eq(
              initialAttackerBalances[3],
            )
            expect(
              initialAttackerBalances[1].sub(finalAttackerBalances[1]),
            ).to.be.eq("32091")
            expect(
              initialAttackerBalances[3].sub(finalAttackerBalances[3]),
            ).to.be.eq("0")
            // Attacker lost 3.209e4 USDC (0.201% of initial deposit)

            // Check for pool balance changes
            const finalPoolBalances = await getPoolBalances(swapClone, 4)

            expect(finalPoolBalances[1]).to.be.gt(initialPoolBalances[1])
            expect(finalPoolBalances[3]).to.be.eq(initialPoolBalances[3])
            expect(finalPoolBalances[1].sub(initialPoolBalances[1])).to.be.eq(
              "32091",
            )
            expect(finalPoolBalances[3].sub(initialPoolBalances[3])).to.be.eq(
              "0",
            )
            // Pool (liquidity providers) gained 3.209e4 USDC (0.0642% of USDC balance)
            // The attack did not benefit the attacker.
          })

          it("Attack fails with 2 weeks between transactions (mimics rapid A change)", async () => {
            // This test assumes there are no other transactions during the 2 weeks period of ramping up.
            // Purpose of this test case is to mimic rapid ramp up of A.

            // Swap 16e6 of USDC to SUSD, causing massive imbalance in the pool
            await swapClone
              .connect(attacker)
              .swap(1, 3, String(16e6), 0, MAX_UINT256)
            const SUSDOutput = (await getUserTokenBalance(attacker, SUSD)).sub(
              initialAttackerBalances[3],
            )

            // First trade results in 15.87e18 of SUSD
            expect(SUSDOutput).to.be.eq("15873636661935380627")

            // Pool is imbalanced! Now trades from SUSD -> USDC may be profitable in small sizes
            // USDC balance in the pool : 66e6
            // SUSD balance in the pool : 34.13e18
            expect(await swapClone.getTokenBalance(1)).to.be.eq(String(66e6))
            expect(await swapClone.getTokenBalance(3)).to.be.eq(
              "34126363338064619373",
            )

            // Assume no other transactions occur during the 2 weeks ramp period
            await setTimestamp(
              (await getCurrentBlockTimestamp()) + 2 * TIME.WEEKS,
            )

            // Verify A has changed upwards
            // 5000 -> 10000 (100%)
            expect(await swapClone.getAPrecise()).to.be.eq(10000)

            // Trade SUSD to USDC, taking advantage of the imbalance and sudden change of A
            const balanceBefore = await getUserTokenBalance(attacker, USDC)
            await swapClone
              .connect(attacker)
              .swap(3, 1, SUSDOutput, 0, MAX_UINT256)
            const USDCOutput = (await getUserTokenBalance(attacker, USDC)).sub(
              balanceBefore,
            )

            // If USDCOutput > 16e6, the attacker leaves with more USDC than the start.
            expect(USDCOutput).to.be.eq("15913488")

            const finalAttackerBalances = await getUserTokenBalances(
              attacker,
              TOKENS,
            )

            expect(finalAttackerBalances[1]).to.be.lt(
              initialAttackerBalances[1],
            )
            expect(finalAttackerBalances[3]).to.be.eq(
              initialAttackerBalances[3],
            )
            expect(
              initialAttackerBalances[1].sub(finalAttackerBalances[1]),
            ).to.be.eq("86512")
            expect(
              initialAttackerBalances[3].sub(finalAttackerBalances[3]),
            ).to.be.eq("0")
            // Attacker lost 8.65e4 USDC (0.54% of initial deposit)

            // Check for pool balance changes
            const finalPoolBalances = await getPoolBalances(swapClone, 4)

            expect(finalPoolBalances[1]).to.be.gt(initialPoolBalances[1])
            expect(finalPoolBalances[3]).to.be.eq(initialPoolBalances[3])
            expect(finalPoolBalances[1].sub(initialPoolBalances[1])).to.be.eq(
              "86512",
            )
            expect(finalPoolBalances[3].sub(initialPoolBalances[3])).to.be.eq(
              "0",
            )
            // Pool (liquidity providers) gained 8.65e4 USDC (0.173024% of USDC balance)
            // The attack did not benefit the attacker.
          })
        },
      )

      describe(
        "When token price is unequal: " +
          "attacker 'resolves' the imbalance prior to A change, then recreates the imbalance.",
        () => {
          // This attack is achieved by attempting to resolve the imbalance by getting as close to 1:1 ratio of tokens.
          // Then re-creating the imbalance when A has changed.

          beforeEach(async () => {
            // Set up pool to be imbalanced prior to the attack
            await swapClone
              .connect(user2)
              .addLiquidity(
                [0, 0, 0, String(50e18)],
                0,
                (await getCurrentBlockTimestamp()) + 60,
              )

            // Check current pool balances
            initialPoolBalances = await getPoolBalances(swapClone, 4)
            expect(initialPoolBalances[0]).to.be.eq(String(50e18))
            expect(initialPoolBalances[1]).to.be.eq(String(50e6))
            expect(initialPoolBalances[2]).to.be.eq(String(50e6))
            expect(initialPoolBalances[3]).to.be.eq(String(100e18))
          })

          it("Attack fails with 900 seconds between blocks", async () => {
            // Swapping 25e6 of USDC to SUSD, resolving imbalance in the pool
            await swapClone
              .connect(attacker)
              .swap(1, 3, String(25e6), 0, MAX_UINT256)
            const SUSDOutput = (await getUserTokenBalance(attacker, SUSD)).sub(
              initialAttackerBalances[3],
            )

            // First trade results in 25.14e18 of SUSD
            // Because the pool was imbalanced in the beginning, this trade results in more than 25e18 SUSD
            expect(SUSDOutput).to.be.eq("25140480043410581418")

            // Pool is now almost balanced!
            // USDC balance in the pool : 75.00e6
            // SUSD balance in the pool : 74.86e18
            expect(await swapClone.getTokenBalance(1)).to.be.eq(String(75e6))
            expect(await swapClone.getTokenBalance(3)).to.be.eq(
              "74859519956589418582",
            )

            // Malicious miner skips 900 seconds
            await setTimestamp((await getCurrentBlockTimestamp()) + 900)

            // Verify A has changed upwards
            // 5000 -> 5003 (0.06%)
            expect(await swapClone.getAPrecise()).to.be.eq(5003)

            // Trade SUSD to USDC, taking advantage of the imbalance and sudden change of A
            const balanceBefore = await getUserTokenBalance(attacker, USDC)
            await swapClone
              .connect(attacker)
              .swap(3, 1, SUSDOutput, 0, MAX_UINT256)
            const USDCOutput = (await getUserTokenBalance(attacker, USDC)).sub(
              balanceBefore,
            )

            // If USDCOutput > 25e6, the attacker leaves with more USDC than the start.
            expect(USDCOutput).to.be.eq("24950174")

            const finalAttackerBalances = await getUserTokenBalances(
              attacker,
              TOKENS,
            )

            expect(finalAttackerBalances[1]).to.be.lt(
              initialAttackerBalances[1],
            )
            expect(finalAttackerBalances[3]).to.be.eq(
              initialAttackerBalances[3],
            )
            expect(
              initialAttackerBalances[1].sub(finalAttackerBalances[1]),
            ).to.be.eq("49826")
            expect(
              initialAttackerBalances[3].sub(finalAttackerBalances[3]),
            ).to.be.eq("0")
            // Attacker lost 4.982e4 USDC (0.199% of initial attack deposit)

            // Check for pool balance changes
            const finalPoolBalances = await getPoolBalances(swapClone, 4)

            expect(finalPoolBalances[1]).to.be.gt(initialPoolBalances[1])
            expect(finalPoolBalances[3]).to.be.eq(initialPoolBalances[3])
            expect(finalPoolBalances[1].sub(initialPoolBalances[1])).to.be.eq(
              "49826",
            )
            expect(finalPoolBalances[3].sub(initialPoolBalances[3])).to.be.eq(
              "0",
            )
            // Pool (liquidity providers) gained 4.982e4 USDC (0.0996% of USDC balance of pool)
            // The attack did not benefit the attacker.
          })

          it("Attack succeeds with 2 weeks between transactions (mimics rapid A change)", async () => {
            // This test assumes there are no other transactions during the 2 weeks period of ramping up.
            // Purpose of this test case is to mimic rapid ramp up of A.

            // Swap 25e6 of USDC to SUSD, resolving the imbalance in the pool
            await swapClone
              .connect(attacker)
              .swap(1, 3, String(25e6), 0, MAX_UINT256)
            const SUSDOutput = (await getUserTokenBalance(attacker, SUSD)).sub(
              initialAttackerBalances[3],
            )

            // First trade results in 25.14e18 of SUSD
            expect(SUSDOutput).to.be.eq("25140480043410581418")

            // Pool is now almost balanced!
            // USDC balance in the pool : 75.00e6
            // SUSD balance in the pool : 74.86e18
            expect(await swapClone.getTokenBalance(1)).to.be.eq(String(75e6))
            expect(await swapClone.getTokenBalance(3)).to.be.eq(
              "74859519956589418582",
            )

            // Assume no other transactions occur during the 2 weeks ramp period
            await setTimestamp(
              (await getCurrentBlockTimestamp()) + 2 * TIME.WEEKS,
            )

            // Verify A has changed upwards
            // 5000 -> 10000 (100%)
            expect(await swapClone.getAPrecise()).to.be.eq(10000)

            // Trade SUSD to USDC, taking advantage of the imbalance and sudden change of A
            const balanceBefore = await getUserTokenBalance(attacker, USDC)
            await swapClone
              .connect(attacker)
              .swap(3, 1, SUSDOutput, 0, MAX_UINT256)
            const USDCOutput = (await getUserTokenBalance(attacker, USDC)).sub(
              balanceBefore,
            )

            // If USDCOutput > 25e6, the attacker leaves with more USDC than the start.
            expect(USDCOutput).to.be.eq("25031387")
            // Attack was successful!

            const finalAttackerBalances = await getUserTokenBalances(
              attacker,
              TOKENS,
            )

            expect(initialAttackerBalances[1]).to.be.lt(
              finalAttackerBalances[1],
            )
            expect(initialAttackerBalances[3]).to.be.eq(
              finalAttackerBalances[3],
            )
            expect(
              finalAttackerBalances[1].sub(initialAttackerBalances[1]),
            ).to.be.eq("31387")
            expect(
              finalAttackerBalances[3].sub(initialAttackerBalances[3]),
            ).to.be.eq("0")
            // Attacker gained 3.139e4 USDC (0.12556% of attack deposit)

            // Check for pool balance changes
            const finalPoolBalances = await getPoolBalances(swapClone, 4)

            expect(finalPoolBalances[1]).to.be.lt(initialPoolBalances[1])
            expect(finalPoolBalances[3]).to.be.eq(initialPoolBalances[3])
            expect(initialPoolBalances[1].sub(finalPoolBalances[1])).to.be.eq(
              "31387",
            )
            expect(initialPoolBalances[3].sub(finalPoolBalances[3])).to.be.eq(
              "0",
            )
            // Pool (liquidity providers) lost 3.139e4 USDC (0.06278% of USDC balance in pool)

            // The attack benefited the attacker.
            // Note that this attack is only possible when there are no swaps happening during the 2 weeks ramp period.
          })
        },
      )
    })

    describe("Check for attacks while A is ramping downwards", () => {
      let initialAttackerBalances: BigNumber[] = []
      let initialPoolBalances: BigNumber[] = []

      beforeEach(async () => {
        // Set up the downward ramp A
        initialAttackerBalances = await getUserTokenBalances(attacker, TOKENS)

        expect(initialAttackerBalances[0]).to.be.eq(String(1e20))
        expect(initialAttackerBalances[1]).to.be.eq(String(1e8))
        expect(initialAttackerBalances[2]).to.be.eq(String(1e8))
        expect(initialAttackerBalances[3]).to.be.eq(String(1e20))

        // Start ramp downwards
        await swapClone.rampA(
          25,
          (await getCurrentBlockTimestamp()) + 14 * TIME.DAYS + 1,
        )
        expect(await swapClone.getAPrecise()).to.be.eq(5000)

        // Check current pool balances
        initialPoolBalances = await getPoolBalances(swapClone, 4)
        expect(initialPoolBalances[0]).to.be.eq(String(50e18))
        expect(initialPoolBalances[1]).to.be.eq(String(50e6))
        expect(initialPoolBalances[2]).to.be.eq(String(50e6))
        expect(initialPoolBalances[3]).to.be.eq(String(50e18))
      })

      describe(
        "When tokens are priced equally: " +
          "attacker creates massive imbalance prior to A change, and resolves it after",
        () => {
          // This attack is achieved by creating imbalance in the first block then
          // trading in reverse direction in the second block.

          it("Attack fails with 900 seconds between blocks", async () => {
            // Swap 16e6 of USDC to SUSD, causing massive imbalance in the pool
            await swapClone
              .connect(attacker)
              .swap(1, 3, String(16e6), 0, MAX_UINT256)
            const SUSDOutput = (await getUserTokenBalance(attacker, SUSD)).sub(
              initialAttackerBalances[3],
            )

            // First trade results in 15.87e18 of SUSD
            expect(SUSDOutput).to.be.eq("15873636661935380627")

            // Pool is imbalanced! Now trades from SUSD -> USDC may be profitable in small sizes
            // USDC balance in the pool : 66e6
            // SUSD balance in the pool : 34.13e18
            expect(await swapClone.getTokenBalance(1)).to.be.eq(String(66e6))
            expect(await swapClone.getTokenBalance(3)).to.be.eq(
              "34126363338064619373",
            )

            // Malicious miner skips 900 seconds
            await setTimestamp((await getCurrentBlockTimestamp()) + 900)

            // Verify A has changed downwards
            expect(await swapClone.getAPrecise()).to.be.eq(4999)

            const balanceBefore = await getUserTokenBalance(attacker, USDC)
            await swapClone
              .connect(attacker)
              .swap(3, 1, SUSDOutput, 0, MAX_UINT256)
            const USDCOutput = (await getUserTokenBalance(attacker, USDC)).sub(
              balanceBefore,
            )

            // If USDCOutput > 16e6, the attacker leaves with more USDC than the start.
            expect(USDCOutput).to.be.eq("15967995")

            const finalAttackerBalances = await getUserTokenBalances(
              attacker,
              TOKENS,
            )

            // Check for attacker's balance changes
            expect(finalAttackerBalances[1]).to.be.lt(
              initialAttackerBalances[1],
            )
            expect(finalAttackerBalances[3]).to.be.eq(
              initialAttackerBalances[3],
            )
            expect(
              initialAttackerBalances[1].sub(finalAttackerBalances[1]),
            ).to.be.eq("32005")
            expect(
              initialAttackerBalances[3].sub(finalAttackerBalances[3]),
            ).to.be.eq("0")
            // Attacker lost 3.2e4 USDC (0.2% of initial deposit)

            // Check for pool balance changes
            const finalPoolBalances = await getPoolBalances(swapClone, 4)

            expect(finalPoolBalances[1]).to.be.gt(initialPoolBalances[1])
            expect(finalPoolBalances[3]).to.be.eq(initialPoolBalances[3])
            expect(finalPoolBalances[1].sub(initialPoolBalances[1])).to.be.eq(
              "32005",
            )
            expect(finalPoolBalances[3].sub(initialPoolBalances[3])).to.be.eq(
              "0",
            )
            // Pool (liquidity providers) gained 3.2e4 USDC (0.064% of USDC pool balance)
            // The attack did not benefit the attacker.
          })

          it("Attack succeeds with 2 weeks between transactions (mimics rapid A change)", async () => {
            // This test assumes there are no other transactions during the 2 weeks period of ramping down.
            // Purpose of this test is to show how dangerous rapid A ramp is.

            // Swap 16e6 USDC to sUSD, causing imbalance in the pool
            await swapClone
              .connect(attacker)
              .swap(1, 3, String(16e6), 0, MAX_UINT256)
            const SUSDOutput = (await getUserTokenBalance(attacker, SUSD)).sub(
              initialAttackerBalances[3],
            )

            // First trade results in 15.87e18 of SUSD
            expect(SUSDOutput).to.be.eq("15873636661935380627")

            // Pool is imbalanced! Now trades from SUSD -> USDC may be profitable in small sizes
            // USDC balance in the pool : 66e6
            // SUSD balance in the pool : 34.13e18
            expect(await swapClone.getTokenBalance(1)).to.be.eq(String(66e6))
            expect(await swapClone.getTokenBalance(3)).to.be.eq(
              "34126363338064619373",
            )

            // Assume no other transactions occur during the 2 weeks ramp period
            await setTimestamp(
              (await getCurrentBlockTimestamp()) + 2 * TIME.WEEKS,
            )

            // Verify A has changed downwards
            expect(await swapClone.getAPrecise()).to.be.eq(2500)

            const balanceBefore = await getUserTokenBalance(attacker, USDC)
            await swapClone
              .connect(attacker)
              .swap(3, 1, SUSDOutput, 0, MAX_UINT256)
            const USDCOutput = (await getUserTokenBalance(attacker, USDC)).sub(
              balanceBefore,
            )

            // If USDCOutput > 16e6, the attacker leaves with more USDC than the start.
            expect(USDCOutput).to.be.eq("16073391")

            const finalAttackerBalances = await getUserTokenBalances(
              attacker,
              TOKENS,
            )

            // Check for attacker's balance changes
            expect(finalAttackerBalances[1]).to.be.gt(
              initialAttackerBalances[1],
            )
            expect(finalAttackerBalances[3]).to.be.eq(
              initialAttackerBalances[3],
            )
            expect(
              finalAttackerBalances[1].sub(initialAttackerBalances[1]),
            ).to.be.eq("73391")
            expect(
              finalAttackerBalances[3].sub(initialAttackerBalances[3]),
            ).to.be.eq("0")
            // Attacker gained 7.34e4 USDC (0.45875% of initial deposit)

            // Check for pool balance changes
            const finalPoolBalances = await getPoolBalances(swapClone, 4)

            expect(finalPoolBalances[1]).to.be.lt(initialPoolBalances[1])
            expect(finalPoolBalances[3]).to.be.eq(initialPoolBalances[3])
            expect(initialPoolBalances[1].sub(finalPoolBalances[1])).to.be.eq(
              "73391",
            )
            expect(initialPoolBalances[3].sub(finalPoolBalances[3])).to.be.eq(
              "0",
            )
            // Pool (liquidity providers) lost 7.34e4 USDC (0.1468% of USDC balance)

            // The attack was successful. The change of A (-50%) gave the attacker a chance to swap
            // more efficiently. The swap fee (0.1%) was not sufficient to counter the efficient trade, giving
            // the attacker more tokens than initial deposit.
          })
        },
      )

      describe(
        "When token price is unequal: " +
          "attacker 'resolves' the imbalance prior to A change, then recreates the imbalance.",
        () => {
          // This attack is achieved by attempting to resolve the imbalance by getting as close to 1:1 ratio of tokens.
          // Then re-creating the imbalance when A has changed.

          beforeEach(async () => {
            // Set up pool to be imbalanced prior to the attack
            await swapClone
              .connect(user2)
              .addLiquidity(
                [0, 0, 0, String(50e18)],
                0,
                (await getCurrentBlockTimestamp()) + 60,
              )

            // Check current pool balances
            initialPoolBalances = await getPoolBalances(swapClone, 4)
            expect(initialPoolBalances[0]).to.be.eq(String(50e18))
            expect(initialPoolBalances[1]).to.be.eq(String(50e6))
            expect(initialPoolBalances[2]).to.be.eq(String(50e6))
            expect(initialPoolBalances[3]).to.be.eq(String(100e18))
          })

          it("Attack fails with 900 seconds between blocks", async () => {
            // Swap 25e6 of USDC to SUSD, resolving imbalance in the pool
            await swapClone
              .connect(attacker)
              .swap(1, 3, String(25e6), 0, MAX_UINT256)
            const SUSDOutput = (await getUserTokenBalance(attacker, SUSD)).sub(
              initialAttackerBalances[3],
            )

            // First trade results in 25.14e18 of SUSD
            // Because the pool was imbalanced in the beginning, this trade results in more than 25e18 SUSD
            expect(SUSDOutput).to.be.eq("25140480043410581418")

            // Pool is now almost balanced!
            // USDC balance in the pool : 75.00e6
            // SUSD balance in the pool : 74.86e18
            expect(await swapClone.getTokenBalance(1)).to.be.eq(String(75e6))
            expect(await swapClone.getTokenBalance(3)).to.be.eq(
              "74859519956589418582",
            )

            // Malicious miner skips 900 seconds
            await setTimestamp((await getCurrentBlockTimestamp()) + 900)

            // Verify A has changed downwards
            expect(await swapClone.getAPrecise()).to.be.eq(4999)

            const balanceBefore = await getUserTokenBalance(attacker, USDC)
            await swapClone
              .connect(attacker)
              .swap(3, 1, SUSDOutput, 0, MAX_UINT256)
            const USDCOutput = (await getUserTokenBalance(attacker, USDC)).sub(
              balanceBefore,
            )

            // If USDCOutput > 25e6, the attacker leaves with more USDC than the start.
            expect(USDCOutput).to.be.eq("24950046")

            const finalAttackerBalances = await getUserTokenBalances(
              attacker,
              TOKENS,
            )

            // Check for attacker's balance changes
            expect(finalAttackerBalances[1]).to.be.lt(
              initialAttackerBalances[1],
            )
            expect(finalAttackerBalances[3]).to.be.eq(
              initialAttackerBalances[3],
            )
            expect(
              initialAttackerBalances[1].sub(finalAttackerBalances[1]),
            ).to.be.eq("49954")
            expect(
              initialAttackerBalances[3].sub(finalAttackerBalances[3]),
            ).to.be.eq("0")
            // Attacker lost 4.995e4 USDC (0.2% of initial deposit)

            // Check for pool balance changes
            const finalPoolBalances = await getPoolBalances(swapClone, 4)

            expect(finalPoolBalances[1]).to.be.gt(initialPoolBalances[1])
            expect(finalPoolBalances[3]).to.be.eq(initialPoolBalances[3])
            expect(finalPoolBalances[1].sub(initialPoolBalances[1])).to.be.eq(
              "49954",
            )
            expect(finalPoolBalances[3].sub(initialPoolBalances[3])).to.be.eq(
              "0",
            )
            // Pool (liquidity providers) gained 1.22e6 USDC (0.1% of pool balance)
            // The attack did not benefit the attacker.
          })

          it("Attack fails with 2 weeks between transactions (mimics rapid A change)", async () => {
            // This test assumes there are no other transactions during the 2 weeks period of ramping down.
            // Purpose of this test case is to mimic rapid ramp down of A.

            // Swap 25e6 of USDC to SUSD, resolving imbalance in the pool
            await swapClone
              .connect(attacker)
              .swap(1, 3, String(25e6), 0, MAX_UINT256)
            const SUSDOutput = (await getUserTokenBalance(attacker, SUSD)).sub(
              initialAttackerBalances[3],
            )

            // First trade results in 25.14e18 of SUSD
            // Because the pool was imbalanced in the beginning, this trade results in more than 1e18 SUSD
            expect(SUSDOutput).to.be.eq("25140480043410581418")

            // Pool is now almost balanced!
            // USDC balance in the pool : 75.00e6
            // SUSD balance in the pool : 74.86e18
            expect(await swapClone.getTokenBalance(1)).to.be.eq(String(75e6))
            expect(await swapClone.getTokenBalance(3)).to.be.eq(
              "74859519956589418582",
            )

            // Assume no other transactions occur during the 2 weeks ramp period
            await setTimestamp(
              (await getCurrentBlockTimestamp()) + 2 * TIME.WEEKS,
            )

            // Verify A has changed downwards
            expect(await swapClone.getAPrecise()).to.be.eq(2500)

            const balanceBefore = await getUserTokenBalance(attacker, USDC)
            await swapClone
              .connect(attacker)
              .swap(3, 1, SUSDOutput, 0, MAX_UINT256)
            const USDCOutput = (await getUserTokenBalance(attacker, USDC)).sub(
              balanceBefore,
            )

            // If USDCOutput > 25e6, the attacker leaves with more USDC than the start.
            expect(USDCOutput).to.be.eq("24794844")
            // Attack was not successful

            const finalAttackerBalances = await getUserTokenBalances(
              attacker,
              TOKENS,
            )

            // Check for attacker's balance changes
            expect(finalAttackerBalances[1]).to.be.lt(
              initialAttackerBalances[1],
            )
            expect(finalAttackerBalances[3]).to.be.eq(
              initialAttackerBalances[3],
            )
            expect(
              initialAttackerBalances[1].sub(finalAttackerBalances[1]),
            ).to.be.eq("205156")
            expect(
              initialAttackerBalances[3].sub(finalAttackerBalances[3]),
            ).to.be.eq("0")
            // Attacker lost 2.05e5 USDC (0.820624% of initial deposit)

            // Check for pool balance changes
            const finalPoolBalances = await getPoolBalances(swapClone, 4)

            expect(finalPoolBalances[1]).to.be.gt(initialPoolBalances[1])
            expect(finalPoolBalances[3]).to.be.eq(initialPoolBalances[3])
            expect(finalPoolBalances[1].sub(initialPoolBalances[1])).to.be.eq(
              "205156",
            )
            expect(finalPoolBalances[3].sub(initialPoolBalances[3])).to.be.eq(
              "0",
            )
            // Pool (liquidity providers) gained 2.05e5 USDC (0.410312% of USDC balance of pool)
            // The attack did not benefit the attacker
          })
        },
      )
    })
  })
})<|MERGE_RESOLUTION|>--- conflicted
+++ resolved
@@ -117,13 +117,6 @@
         },
       )
 
-<<<<<<< HEAD
-      // Deploy SwapUtils
-      swapUtils = (await deployContract(owner, SwapUtilsArtifact)) as SwapUtils
-      await swapUtils.deployed()
-
-=======
->>>>>>> db32ae4a
       // Deploy Swap with SwapUtils library
       swap = (await deployContractWithLibraries(owner, SwapArtifact, {
         SwapUtils: (await get("SwapUtils")).address,
