export const CHAIN_ID = {
  MAINNET: "1",
  ROPSTEN: "3",
  KOVAN: "42",
  HARDHAT: "31337",
  ARBITRUM_MAINNET: "42161",
  ARBITRUM_TESTNET: "421611",
  OPTIMISM_MAINNET: "10",
  OPTIMISM_TESTNET: "69",
  FANTOM_MAINNET: "250",
  FANTOM_TESTNET: "4002",
  EVMOS_TESTNET: "9000",
  EVMOS_MAINNET: "9001",
<<<<<<< HEAD
  KAVA_TESTNET: "2221",
=======
>>>>>>> a10c42c3
}

export function isMainnet(networkId: string): boolean {
  return (
    networkId == CHAIN_ID.MAINNET ||
    networkId == CHAIN_ID.ARBITRUM_MAINNET ||
    networkId == CHAIN_ID.OPTIMISM_MAINNET ||
    networkId == CHAIN_ID.FANTOM_MAINNET ||
    networkId == CHAIN_ID.EVMOS_MAINNET
  )
}

export function isTestNetwork(networkId: string): boolean {
  return (
    networkId == CHAIN_ID.HARDHAT ||
    networkId == CHAIN_ID.ROPSTEN ||
    networkId == CHAIN_ID.KOVAN ||
    networkId == CHAIN_ID.ARBITRUM_TESTNET ||
    networkId == CHAIN_ID.OPTIMISM_TESTNET ||
    networkId == CHAIN_ID.FANTOM_TESTNET ||
    networkId == CHAIN_ID.EVMOS_TESTNET ||
    networkId == CHAIN_ID.KAVA_TESTNET
  )
}

export const ALCHEMY_BASE_URL = {
  [CHAIN_ID.MAINNET]: "https://eth-mainnet.alchemyapi.io/v2/",
  [CHAIN_ID.ROPSTEN]: "https://eth-ropsten.alchemyapi.io/v2/",
  [CHAIN_ID.ARBITRUM_MAINNET]: "https://arb-mainnet.g.alchemy.com/v2/",
  [CHAIN_ID.ARBITRUM_TESTNET]: "https://arb-rinkeby.g.alchemy.com/v2/",
}<|MERGE_RESOLUTION|>--- conflicted
+++ resolved
@@ -11,10 +11,7 @@
   FANTOM_TESTNET: "4002",
   EVMOS_TESTNET: "9000",
   EVMOS_MAINNET: "9001",
-<<<<<<< HEAD
-  KAVA_TESTNET: "2221",
-=======
->>>>>>> a10c42c3
+  KAVA_TESTNET: "2221"
 }
 
 export function isMainnet(networkId: string): boolean {
